'use strict';

/**
 * EmailEngine Main Server Module
 *
 * This is the main entry point for EmailEngine - a self-hosted email automation platform.
 * It manages worker threads for IMAP connections, webhooks, email submission, and various
 * proxy servers (SMTP, IMAP).
 *
 * @module server
 * @requires dotenv
 * @requires worker_threads
 * @requires wild-config
 * @see {@link https://emailengine.app}
 */

// Load environment variables if not already loaded
if (!process.env.EE_ENV_LOADED) {
    require('dotenv').config({ quiet: true });
    process.env.EE_ENV_LOADED = 'true';
}

// Attempt to change working directory to script location
try {
    process.chdir(__dirname);
} catch (err) {
    // ignore - may fail in some containerized environments
}

// Set process title for easier identification in process lists
process.title = 'emailengine';

// Ensure Node.js version supports structuredClone (Node 17+)
try {
    structuredClone(true);
} catch (err) {
    console.error(`Node.js version ${process.version} is not supported. Please upgrade to Node.js 17 or later.`);
    process.exit(1);
}

const os = require('os');

// Set UV thread pool size for better async I/O performance
// Defaults to number of CPU cores (minimum 4)
process.env.UV_THREADPOOL_SIZE =
    process.env.UV_THREADPOOL_SIZE && !isNaN(process.env.UV_THREADPOOL_SIZE) ? Number(process.env.UV_THREADPOOL_SIZE) : Math.max(os.cpus().length, 4);

// Cache command line arguments before wild-config processes them
const argv = process.argv.slice(2);

const { Worker: WorkerThread, SHARE_ENV } = require('worker_threads');
const packageData = require('./package.json');
const config = require('wild-config');
const logger = require('./lib/logger');
const ProductionMonitor = require('./lib/production-monitor');

// Import utility functions
const {
    readEnvValue,
    hasEnvValue,
    download,
    getDuration,
    getByteSize,
    getBoolean,
    getWorkerCount,
    selectRendezvousNode,
    checkLicense,
    checkForUpgrade,
    setLicense,
    getRedisStats,
    threadStats,
    retryAgent
} = require('./lib/tools');

// Import constants
const {
    MAX_DAYS_STATS,
    MESSAGE_NEW_NOTIFY,
    MESSAGE_DELETED_NOTIFY,
    CONNECT_ERROR_NOTIFY,
    REDIS_PREFIX,
    ACCOUNT_ADDED_NOTIFY,
    ACCOUNT_DELETED_NOTIFY,
    LIST_UNSUBSCRIBE_NOTIFY,
    LIST_SUBSCRIBE_NOTIFY
} = require('./lib/consts');

// Import core modules
const { webhooks: Webhooks } = require('./lib/webhooks');
const {
    generateSummary,
    generateEmbeddings,
    getChunkEmbeddings,
    embeddingsQuery,
    questionQuery,
    listModels: openAiListModels,
    DEFAULT_USER_PROMPT: openAiDefaultPrompt
} = require('@postalsys/email-ai-tools');
const { fetch: fetchCmd } = require('undici');

const v8 = require('node:v8');

// Initialize Bugsnag error tracking if API key is provided
const Bugsnag = require('@bugsnag/js');
if (readEnvValue('BUGSNAG_API_KEY')) {
    Bugsnag.start({
        apiKey: readEnvValue('BUGSNAG_API_KEY'),
        appVersion: packageData.version,
        logger: {
            debug(...args) {
                logger.debug({ msg: args.shift(), worker: 'main', source: 'bugsnag', args: args.length ? args : undefined });
            },
            info(...args) {
                logger.debug({ msg: args.shift(), worker: 'main', source: 'bugsnag', args: args.length ? args : undefined });
            },
            warn(...args) {
                logger.warn({ msg: args.shift(), worker: 'main', source: 'bugsnag', args: args.length ? args : undefined });
            },
            error(...args) {
                logger.error({ msg: args.shift(), worker: 'main', source: 'bugsnag', args: args.length ? args : undefined });
            }
        }
    });
    logger.notifyError = Bugsnag.notify.bind(Bugsnag);
}

// Import additional dependencies
const pathlib = require('path');
const { redis, queueConf } = require('./lib/db');
const promClient = require('prom-client');
const fs = require('fs').promises;
const crypto = require('crypto');
const { compare: cv } = require('compare-versions');
const Joi = require('joi');
const { settingsSchema } = require('./lib/schemas');
const settings = require('./lib/settings');
const tokens = require('./lib/tokens');

const { checkRateLimit } = require('./lib/rate-limit');

const { QueueEvents } = require('bullmq');

const getSecret = require('./lib/get-secret');

const msgpack = require('msgpack5')();

// Initialize default configuration values if not set
config.service = config.service || {};

// Default worker thread counts
config.workers = config.workers || {
    imap: 4, // IMAP connection handlers
    webhooks: 1, // Webhook processors
    submit: 1, // Email submission workers
    imapProxy: 1 // IMAP proxy server
};

config.dbs = config.dbs || {
    redis: 'redis://127.0.0.1:6379/8'
};

config.log = config.log || {
    level: 'trace'
};

config.api = config.api || {
    port: 3000,
    host: '127.0.0.1'
};

// SMTP proxy server configuration
config.smtp = config.smtp || {
    enabled: false,
    port: 2525,
    host: '127.0.0.1',
    secret: '',
    proxy: false
};

// IMAP proxy server configuration
config['imap-proxy'] = config['imap-proxy'] || {
    enabled: false,
    port: 2993,
    host: '127.0.0.1',
    secret: '',
    proxy: false
};

// Application start timestamp
const NOW = Date.now();

// Timeout configuration
const DEFAULT_EENGINE_TIMEOUT = 10 * 1000;
const EENGINE_TIMEOUT = getDuration(readEnvValue('EENGINE_TIMEOUT') || config.service.commandTimeout) || DEFAULT_EENGINE_TIMEOUT;

// Size limits
const DEFAULT_MAX_ATTACHMENT_SIZE = 5 * 1024 * 1024; // 5MB

// License check intervals
const SUBSCRIPTION_CHECK_TIMEOUT = 1 * 24 * 60 * 60 * 1000; // 24 hours
const SUBSCRIPTION_RECHECK_TIMEOUT = 1 * 60 * 60 * 1000; // 1 hour
const SUBSCRIPTION_ALLOW_DELAY = 28 * 24 * 60 * 60 * 1000; // 28 days grace period

// Delay between account connection setups (to avoid overwhelming the system)
const CONNECTION_SETUP_DELAY = getDuration(readEnvValue('EENGINE_CONNECTION_SETUP_DELAY') || config.service.setupDelay) || 0;

// Override configuration with environment variables
config.api.maxSize = getByteSize(readEnvValue('EENGINE_MAX_SIZE') || config.api.maxSize) || DEFAULT_MAX_ATTACHMENT_SIZE;
config.dbs.redis = readEnvValue('EENGINE_REDIS') || readEnvValue('REDIS_URL') || config.dbs.redis;

config.workers.imap = getWorkerCount(readEnvValue('EENGINE_WORKERS') || config.workers.imap) || 4;
config.workers.webhooks = Number(readEnvValue('EENGINE_WORKERS_WEBHOOKS')) || config.workers.webhooks || 1;
config.workers.submit = Number(readEnvValue('EENGINE_WORKERS_SUBMIT')) || config.workers.submit || 1;

config.api.port =
    (hasEnvValue('EENGINE_PORT') && Number(readEnvValue('EENGINE_PORT'))) || (hasEnvValue('PORT') && Number(readEnvValue('PORT'))) || config.api.port;
config.api.host = readEnvValue('EENGINE_HOST') || config.api.host;

config.log.level = readEnvValue('EENGINE_LOG_LEVEL') || config.log.level;

// Legacy SMTP configuration options (will be removed in future versions)
const SMTP_ENABLED = hasEnvValue('EENGINE_SMTP_ENABLED') ? getBoolean(readEnvValue('EENGINE_SMTP_ENABLED')) : getBoolean(config.smtp.enabled);
const SMTP_SECRET = readEnvValue('EENGINE_SMTP_SECRET') || config.smtp.secret;
const SMTP_PORT = (readEnvValue('EENGINE_SMTP_PORT') && Number(readEnvValue('EENGINE_SMTP_PORT'))) || Number(config.smtp.port) || 2525;
const SMTP_HOST = readEnvValue('EENGINE_SMTP_HOST') || config.smtp.host || '127.0.0.1';
const SMTP_PROXY = hasEnvValue('EENGINE_SMTP_PROXY') ? getBoolean(readEnvValue('EENGINE_SMTP_PROXY')) : getBoolean(config.smtp.proxy);

// IMAP proxy configuration
const IMAP_PROXY_ENABLED = hasEnvValue('EENGINE_IMAP_PROXY_ENABLED')
    ? getBoolean(readEnvValue('EENGINE_IMAP_PROXY_ENABLED'))
    : getBoolean(config['imap-proxy'].enabled);
const IMAP_PROXY_SECRET = readEnvValue('EENGINE_IMAP_PROXY_SECRET') || config['imap-proxy'].secret;
const IMAP_PROXY_PORT =
    (readEnvValue('EENGINE_IMAP_PROXY_PORT') && Number(readEnvValue('EENGINE_IMAP_PROXY_PORT'))) || Number(config['imap-proxy'].port) || 2993;
const IMAP_PROXY_HOST = readEnvValue('EENGINE_IMAP_PROXY_HOST') || config['imap-proxy'].host || '127.0.0.1';
const IMAP_PROXY_PROXY = hasEnvValue('EENGINE_IMAP_PROXY_PROXY')
    ? getBoolean(readEnvValue('EENGINE_IMAP_PROXY_PROXY'))
    : getBoolean(config['imap-proxy'].proxy);

// Metrics collection interval - consider connections recent if started within 10 minutes
const METRIC_RECENT = 10 * 60 * 1000; // 10min

// API proxy configuration
const HAS_API_PROXY_SET = hasEnvValue('EENGINE_API_PROXY') || typeof config.api.proxy !== 'undefined';
const API_PROXY = hasEnvValue('EENGINE_API_PROXY') ? getBoolean(readEnvValue('EENGINE_API_PROXY')) : getBoolean(config.api.proxy);

// Initialize production monitor
const productionMonitor = new ProductionMonitor();

// Log startup information
logger.info({
    msg: 'EmailEngine starting up',
    version: packageData.version,
    node: process.versions.node,
    uvThreadpoolSize: Number(process.env.UV_THREADPOOL_SIZE),
    workersImap: config.workers.imap,
    workersWebhooks: config.workers.webhooks,
    workersSubmission: config.workers.submit
});

// Standard response for when no active worker is available
const NO_ACTIVE_HANDLER_RESP_ERR = new Error('No active handler for requested account. Try again later.');
NO_ACTIVE_HANDLER_RESP_ERR.statusCode = 503;
NO_ACTIVE_HANDLER_RESP_ERR.code = 'WorkerNotAvailable';

// Update check intervals
const UPGRADE_CHECK_TIMEOUT = 1 * 24 * 3600 * 1000; // 24 hours
const LICENSE_CHECK_TIMEOUT = 20 * 60 * 1000; // 20 minutes
const MAX_LICENSE_CHECK_DELAY = 30 * 24 * 60 * 60 * 1000; // 30 days

/**
 * License information object
 * @typedef {Object} LicenseInfo
 * @property {boolean} active - Whether license is active
 * @property {Object|boolean} details - License details or false if no license
 * @property {string} type - License type description
 */
const licenseInfo = {
    active: false,
    details: false,
    type: packageData.license
};

/**
 * Human-readable thread type names for display
 * @const {Object<string, string>}
 */
const THREAD_NAMES = {
    main: 'Main thread',
    imap: 'IMAP worker',
    webhooks: 'Webhook worker',
    api: 'HTTP and API server',
    submit: 'Email sending worker',
    documents: 'Document store indexing worker',
    imapProxy: 'IMAP proxy server',
    smtp: 'SMTP proxy server'
};

/**
 * Configuration key-value mappings for different thread types
 * @const {Object<string, {key: string, value: number}>}
 */
const THREAD_CONFIG_VALUES = {
    imap: { key: 'EENGINE_WORKERS', value: config.workers.imap },
    submit: { key: 'EENGINE_WORKERS_SUBMIT', value: config.workers.submit },
    webhooks: { key: 'EENGINE_WORKERS_WEBHOOKS', value: config.workers.webhooks }
};

// Queue event handlers for different job queues
const queueEvents = {};

// Unique run index for this server instance
let runIndex;

// Prepared configuration handling
let preparedSettings = false;
const preparedSettingsString = readEnvValue('EENGINE_SETTINGS') || config.settings;
if (preparedSettingsString) {
    // Parse and validate pre-configured settings
    try {
        const { error, value } = Joi.object(settingsSchema).validate(JSON.parse(preparedSettingsString), {
            abortEarly: false,
            stripUnknown: true,
            convert: true
        });

        if (error) {
            throw error;
        }

        preparedSettings = value;
    } catch (err) {
        logger.error({ msg: 'Invalid settings configuration provided', input: preparedSettingsString, err });
        logger.flush(() => process.exit(1));
    }
}

// Prepared token handling for pre-configured API tokens
let preparedToken = false;
const preparedTokenString = readEnvValue('EENGINE_PREPARED_TOKEN') || config.preparedToken;
if (preparedTokenString) {
    try {
        preparedToken = msgpack.decode(Buffer.from(preparedTokenString, 'base64url'));
        if (!preparedToken || !/^[0-9a-f]{64}$/i.test(preparedToken.id)) {
            throw new Error('Token format is invalid');
        }
    } catch (err) {
        logger.error({ msg: 'Invalid API token provided', input: preparedTokenString, err });
        logger.flush(() => process.exit(1));
    }
}

// Prepared password handling for pre-configured admin passwords
let preparedPassword = false;
const preparedPasswordString = readEnvValue('EENGINE_PREPARED_PASSWORD') || config.preparedPassword;
if (preparedPasswordString) {
    try {
        preparedPassword = Buffer.from(preparedPasswordString, 'base64url').toString();
        if (!preparedPassword || preparedPassword.indexOf('$pbkdf2') !== 0) {
            throw new Error('Password format is invalid');
        }
    } catch (err) {
        logger.error({ msg: 'Invalid password hash provided', input: preparedPasswordString, err });
        logger.flush(() => process.exit(1));
    }
}

// Initialize Prometheus metrics collection
const collectDefaultMetrics = promClient.collectDefaultMetrics;
collectDefaultMetrics({});

/**
 * Prometheus metrics definitions for monitoring
 * @const {Object}
 */
const metrics = {
    threadStarts: new promClient.Counter({
        name: 'thread_starts',
        help: 'Number of started threads'
    }),

    threadStops: new promClient.Counter({
        name: 'thread_stops',
        help: 'Number of stopped threads'
    }),

    apiCall: new promClient.Counter({
        name: 'api_call',
        help: 'Number of API calls',
        labelNames: ['method', 'statusCode', 'route']
    }),

    imapConnections: new promClient.Gauge({
        name: 'imap_connections',
        help: 'Current IMAP connection state',
        labelNames: ['status']
    }),

    imapResponses: new promClient.Counter({
        name: 'imap_responses',
        help: 'IMAP responses',
        labelNames: ['response', 'code']
    }),

    imapBytesSent: new promClient.Counter({
        name: 'imap_bytes_sent',
        help: 'IMAP bytes sent'
    }),

    imapBytesReceived: new promClient.Counter({
        name: 'imap_bytes_received',
        help: 'IMAP bytes received'
    }),

    webhooks: new promClient.Counter({
        name: 'webhooks',
        help: 'Webhooks sent',
        labelNames: ['status', 'event']
    }),

    events: new promClient.Counter({
        name: 'events',
        help: 'Events fired',
        labelNames: ['event']
    }),

    webhookReq: new promClient.Histogram({
        name: 'webhook_req',
        help: 'Duration of webhook requests',
        buckets: [100, 250, 500, 750, 1000, 2500, 5000, 7500, 10000, 60 * 1000]
    }),

    queues: new promClient.Gauge({
        name: 'queue_size',
        help: 'Queue size',
        labelNames: ['queue', 'state']
    }),

    queuesProcessed: new promClient.Counter({
        name: 'queues_processed',
        help: 'Processed job count',
        labelNames: ['queue', 'status']
    }),

    threads: new promClient.Gauge({
        name: 'threads',
        help: 'Worker Threads',
        labelNames: ['type', 'recent']
    }),

    emailengineConfig: new promClient.Gauge({
        name: 'emailengine_config',
        help: 'Configuration values',
        labelNames: ['version', 'config']
    }),

    redisVersion: new promClient.Gauge({
        name: 'redis_version',
        help: 'Redis version',
        labelNames: ['version']
    }),

    redisUptimeInSeconds: new promClient.Gauge({
        name: 'redis_uptime_in_seconds',
        help: 'Redis uptime in seconds'
    }),

    redisPing: new promClient.Gauge({
        name: 'redis_latency',
        help: 'Redis latency in nanoseconds'
    }),

    redisRejectedConnectionsTotal: new promClient.Gauge({
        name: 'redis_rejected_connections_total',
        help: 'Number of connections rejected by Redis'
    }),

    redisConfigMaxclients: new promClient.Gauge({
        name: 'redis_config_maxclients',
        help: 'Maximum client number for Redis'
    }),

    redisConnectedClients: new promClient.Gauge({
        name: 'redis_connected_clients',
        help: 'Number of client connections for Redis'
    }),

    redisSlowlogLength: new promClient.Gauge({
        name: 'redis_slowlog_length',
        help: 'Number of of entries in the Redis slow log'
    }),

    redisCommandsDurationSecondsTotal: new promClient.Gauge({
        name: 'redis_commands_duration_seconds_total',
        help: 'How many seconds spend on processing Redis commands'
    }),

    redisCommandsProcessedTotal: new promClient.Gauge({
        name: 'redis_commands_processed_total',
        help: 'How many commands processed by Redis'
    }),

    redisKeyspaceHitsTotal: new promClient.Gauge({
        name: 'redis_keyspace_hits_total',
        help: 'Number of successful lookup of keys in Redis'
    }),

    redisKeyspaceMissesTotal: new promClient.Gauge({
        name: 'redis_keyspace_misses_total',
        help: 'Number of failed lookup of keys in Redis'
    }),

    redisEvictedKeysTotal: new promClient.Gauge({
        name: 'redis_evicted_keys_total',
        help: 'Number of evicted keys due to maxmemory limit in Redis'
    }),

    redisMemoryUsedBytes: new promClient.Gauge({
        name: 'redis_memory_used_bytes',
        help: 'Total number of bytes allocated by Redis using its allocator'
    }),

    redisMemoryMaxBytes: new promClient.Gauge({
        name: 'redis_memory_max_bytes',
        help: 'The value of the Redis maxmemory configuration directive'
    }),

    redisMemFragmentationRatio: new promClient.Gauge({
        name: 'redis_mem_fragmentation_ratio',
        help: 'Ratio between used_memory_rss and used_memory in Redis'
    }),

    redisKeyCount: new promClient.Gauge({
        name: 'redis_key_count',
        help: 'Redis key counts',
        labelNames: ['db']
    }),

    redisLastSaveTime: new promClient.Gauge({
        name: 'redis_last_save_time',
        help: 'Unix timestamp of the last RDB save time'
    }),

    redisOpsPerSec: new promClient.Gauge({
        name: 'redis_instantaneous_ops_per_sec',
        help: 'Throughput operations per second'
    }),

    redisCommandRuns: new promClient.Gauge({
        name: 'redis_command_runs',
        help: 'Redis command counts',
        labelNames: ['command']
    }),

    redisCommandRunsFailed: new promClient.Gauge({
        name: 'redis_command_runs_fail',
        help: 'Redis command counts',
        labelNames: ['command', 'status']
    })
};

// Inter-thread communication tracking
let callQueue = new Map(); // Tracks pending cross-thread calls
let mids = 0; // Message ID counter

// Application state flags
let isClosing = false; // Is the application shutting down?
let assigning = false; // Is account assignment in progress?

// Account assignment tracking
let unassigned = false; // Set of unassigned accounts
let assigned = new Map(); // Map of account -> worker
let workerAssigned = new WeakMap(); // Map of worker -> Set of accounts
let onlineWorkers = new WeakSet(); // Set of workers that are online
let reassignmentTimer = null; // Timer for failsafe reassignment
let reassignmentPending = false; // Flag to track if reassignment is pending

// Worker management
let imapInitialWorkersLoaded = false; // Have all initial IMAP workers started?
let workers = new Map(); // Map of type -> Set of workers
let workersMeta = new WeakMap(); // Worker metadata
let availableIMAPWorkers = new Set(); // IMAP workers ready to accept accounts

// Worker health monitoring
let workerHeartbeats = new WeakMap(); // Map of worker -> last heartbeat timestamp
let workerHealthStatus = new WeakMap(); // Map of worker -> health status
const HEARTBEAT_TIMEOUT = 30 * 1000; // 30 seconds before marking unhealthy
const HEARTBEAT_RESTART_TIMEOUT = 60 * 1000; // 60 seconds before auto-restart

// Circuit breaker for worker communication
let workerCircuitBreakers = new WeakMap(); // Map of worker -> circuit breaker state
const CIRCUIT_FAILURE_THRESHOLD = 3; // Open circuit after 3 failures
const CIRCUIT_RESET_TIMEOUT = 30 * 1000; // Try to close circuit after 30s
const CIRCUIT_HALF_OPEN_ATTEMPTS = 1; // Number of test requests in half-open state

// Suspended worker types (when no license is active)
let suspendedWorkerTypes = new Set();

/**
 * Send a message to a worker thread with safety checks
 * @param {Worker} worker - The worker thread to send to
 * @param {Object} payload - Message payload
 * @param {boolean} ignoreOffline - Whether to ignore offline status
 * @param {Array} transferList - Transferable objects
 * @returns {boolean} Success status
 * @throws {Error} If worker is offline and ignoreOffline is false
 */
const postMessage = (worker, payload, ignoreOffline, transferList) => {
    // Check if worker is online
    if (!onlineWorkers.has(worker)) {
        if (ignoreOffline) {
            return false;
        }
        throw new Error('Worker thread is not available');
    }

    // Send the message
    let result = worker.postMessage(payload, transferList);

    // Update worker metadata
    let workerMeta = workersMeta.has(worker) ? workersMeta.get(worker) : {};
    workerMeta.called = workerMeta.called ? ++workerMeta.called : 1;
    workersMeta.set(worker, workerMeta);

    return result;
};

/**
 * Update server state in Redis and notify API workers
 * @param {string} type - Server type ('smtp' or 'imapProxy')
 * @param {string} state - New state
 * @param {Object} payload - Optional payload data
 * @returns {Promise<void>}
 */
let updateServerState = async (type, state, payload) => {
    // Store state in Redis
    await redis.hset(`${REDIS_PREFIX}${type}`, 'state', state);
    if (payload) {
        await redis.hset(`${REDIS_PREFIX}${type}`, 'payload', JSON.stringify(payload));
    }

    // Notify all API workers about the state change
    if (workers.has('api')) {
        for (let worker of workers.get('api')) {
            let callPayload = {
                cmd: 'change',
                type: '${type}ServerState',
                key: state,
                payload: payload || null
            };

            try {
                postMessage(worker, callPayload, true);
            } catch (err) {
                logger.error({ msg: 'Unable to notify worker about state change', worker: worker.threadId, callPayload, err });
            }
        }
    }
};

/**
 * Get detailed information about all threads
 * @returns {Promise<Array>} Array of thread information objects
 */
async function getThreadsInfo() {
    // Start with main thread info
    let threadsInfo = [Object.assign({ type: 'main', isMain: true, threadId: 0, online: NOW }, threadStats.usage())];

    // Define a short timeout for unresponsive workers (500ms)
    const WORKER_STATS_TIMEOUT = 500;

    // Collect info from all worker threads with timeout handling
    const workerPromises = [];
    const workerMetadata = [];

    for (let [type, workerSet] of workers) {
        if (workerSet && workerSet.size) {
            logger.debug({ 
                msg: 'Processing workers for thread info', 
                workerType: type, 
                workerCount: workerSet.size 
            });
            
            for (let worker of workerSet) {
<<<<<<< HEAD
                logger.debug({ 
                    msg: 'Requesting resource usage from worker', 
                    workerType: type, 
                    workerThreadId: worker.threadId 
                });
                
                let resourceUsage;
                try {
                    // Request resource usage from worker with reasonable timeout
                    resourceUsage = await call(worker, { 
                        cmd: 'resource-usage'
                    });
                    
                    logger.debug({ 
                        msg: 'Worker resource usage received successfully', 
                        workerType: type, 
                        workerThreadId: worker.threadId 
                    });
                } catch (err) {
                    // Log which specific worker failed
                    logger.error({ 
                        msg: 'Worker resource usage failed', 
                        workerType: type, 
                        workerThreadId: worker.threadId,
                        error: err.message,
                        code: err.code,
                        timeout: err.code === 'Timeout'
                    });
                    
                    resourceUsage = {
                        resourceUsageError: {
                            error: err.message,
                            code: err.code,
                            workerType: type,
                            workerThreadId: worker.threadId
                        }
                    };
                }
=======
                // Store metadata for later processing
                workerMetadata.push({ type, worker });

                // Use built-in timeout parameter of call function
                const workerPromise = call(worker, {
                    cmd: 'resource-usage',
                    timeout: WORKER_STATS_TIMEOUT
                }).catch(err => ({
                    // Return error info instead of throwing
                    resourceUsageError: {
                        error: err.message,
                        code: err.code || 'TIMEOUT',
                        unresponsive: err.code === 'Timeout'
                    }
                }));
>>>>>>> 86eead81

                workerPromises.push(workerPromise);
            }
        }
    }

    // Wait for all workers to respond or timeout using allSettled
    const results = await Promise.allSettled(workerPromises);

    // Process results
    results.forEach((result, index) => {
        const { type, worker } = workerMetadata[index];
        const resourceUsage =
            result.status === 'fulfilled'
                ? result.value
                : {
                      resourceUsageError: {
                          error: result.reason?.message || 'Unknown error',
                          code: 'PROMISE_REJECTED',
                          unresponsive: true
                      }
                  };

        let threadData = Object.assign(
            {
                type,
                threadId: worker.threadId,
                resourceLimits: worker.resourceLimits
            },
            resourceUsage
        );

        // Add account count for IMAP workers
        if (workerAssigned.has(worker)) {
            threadData.accounts = workerAssigned.get(worker).size;
        }

        // Add health status
        threadData.healthStatus = workerHealthStatus.get(worker) || 'unknown';
        const lastHeartbeat = workerHeartbeats.get(worker);
        if (lastHeartbeat) {
            threadData.lastHeartbeat = lastHeartbeat;
            threadData.timeSinceHeartbeat = Date.now() - lastHeartbeat;
        }

        // Add circuit breaker status
        const circuit = getCircuitBreaker(worker);
        threadData.circuitState = circuit.state;
        threadData.circuitFailures = circuit.failures;

        // Add worker metadata
        let workerMeta = workersMeta.has(worker) ? workersMeta.get(worker) : {};
        for (let key of Object.keys(workerMeta)) {
            threadData[key] = workerMeta[key];
        }

        threadsInfo.push(threadData);
    });

    // Add human-readable descriptions and configuration info
    threadsInfo.forEach(threadInfo => {
        threadInfo.description = THREAD_NAMES[threadInfo.type];
        if (THREAD_CONFIG_VALUES[threadInfo.type]) {
            threadInfo.config = THREAD_CONFIG_VALUES[threadInfo.type];
        }
    });

    // Log summary of worker status
    let totalWorkers = threadsInfo.length - 1; // Exclude main thread
    let failedWorkers = threadsInfo.filter(t => t.resourceUsageError).length;
    let successfulWorkers = totalWorkers - failedWorkers;
    
    if (failedWorkers > 0) {
        logger.warn({ 
            msg: 'Worker status summary', 
            totalWorkers, 
            successfulWorkers, 
            failedWorkers,
            successRate: `${((successfulWorkers / totalWorkers) * 100).toFixed(1)}%`
        });
    } else {
        logger.debug({ 
            msg: 'All workers responded successfully', 
            totalWorkers 
        });
    }

    return threadsInfo;
}

/**
 * Handle heartbeat from worker thread
 * @param {Worker} worker - The worker thread
 */
function handleWorkerHeartbeat(worker) {
    const now = Date.now();
    workerHeartbeats.set(worker, now);

    // Mark as healthy if it was previously unhealthy
    const previousStatus = workerHealthStatus.get(worker);
    if (previousStatus === 'unhealthy' || previousStatus === 'critical') {
        logger.info({
            msg: 'Worker recovered',
            threadId: worker.threadId,
            type: workersMeta.get(worker)?.type
        });
    }
    workerHealthStatus.set(worker, 'healthy');
}

/**
 * Check health of all worker threads
 * @returns {Promise<void>}
 */
async function checkWorkerHealth() {
    const now = Date.now();

    for (let [type, workerSet] of workers) {
        for (let worker of workerSet) {
            const lastHeartbeat = workerHeartbeats.get(worker);
            const currentStatus = workerHealthStatus.get(worker) || 'unknown';

            if (!lastHeartbeat) {
                // No heartbeat recorded yet, skip
                continue;
            }

            const timeSinceHeartbeat = now - lastHeartbeat;

            if (timeSinceHeartbeat > HEARTBEAT_RESTART_TIMEOUT && currentStatus !== 'restarting') {
                // Worker is critically unresponsive, restart it
                logger.error({
                    msg: 'Worker critically unresponsive, restarting',
                    threadId: worker.threadId,
                    type,
                    timeSinceHeartbeat: Math.round(timeSinceHeartbeat / 1000) + 's'
                });

                workerHealthStatus.set(worker, 'restarting');

                // Terminate the worker (this will trigger automatic restart)
                try {
                    await worker.terminate();
                } catch (err) {
                    logger.error({
                        msg: 'Failed to terminate unresponsive worker',
                        threadId: worker.threadId,
                        type,
                        err
                    });
                }
            } else if (timeSinceHeartbeat > HEARTBEAT_TIMEOUT && currentStatus === 'healthy') {
                // Worker is unhealthy but not critical yet
                logger.warn({
                    msg: 'Worker unhealthy - no heartbeat',
                    threadId: worker.threadId,
                    type,
                    timeSinceHeartbeat: Math.round(timeSinceHeartbeat / 1000) + 's'
                });

                workerHealthStatus.set(worker, 'unhealthy');
            }
        }
    }
}

/**
 * Start worker health monitoring
 */
function startHealthMonitoring() {
    // Check worker health every 5 seconds
    setInterval(() => {
        checkWorkerHealth().catch(err => {
            logger.error({ msg: 'Worker health check failed', err });
        });
    }, 5000);
}

/**
 * Get or initialize circuit breaker state for a worker
 * @param {Worker} worker - The worker thread
 * @returns {Object} Circuit breaker state
 */
function getCircuitBreaker(worker) {
    if (!workerCircuitBreakers.has(worker)) {
        workerCircuitBreakers.set(worker, {
            state: 'closed', // closed, open, half-open
            failures: 0,
            lastFailureTime: null,
            lastAttemptTime: null,
            halfOpenAttempts: 0
        });
    }
    return workerCircuitBreakers.get(worker);
}

/**
 * Record a successful call to a worker
 * @param {Worker} worker - The worker thread
 */
function recordCircuitSuccess(worker) {
    const circuit = getCircuitBreaker(worker);

    if (circuit.state === 'half-open') {
        // Successful call in half-open state, close the circuit
        logger.info({
            msg: 'Circuit breaker closed after successful test',
            threadId: worker.threadId,
            type: workersMeta.get(worker)?.type
        });
    }

    // Reset circuit to closed state
    circuit.state = 'closed';
    circuit.failures = 0;
    circuit.lastFailureTime = null;
    circuit.halfOpenAttempts = 0;
}

/**
 * Record a failed call to a worker
 * @param {Worker} worker - The worker thread
 */
function recordCircuitFailure(worker) {
    const circuit = getCircuitBreaker(worker);
    const now = Date.now();

    circuit.failures++;
    circuit.lastFailureTime = now;

    if (circuit.state === 'half-open') {
        // Failed in half-open state, reopen the circuit
        circuit.state = 'open';
        circuit.halfOpenAttempts = 0;
        logger.warn({
            msg: 'Circuit breaker reopened after failed test',
            threadId: worker.threadId,
            type: workersMeta.get(worker)?.type
        });
    } else if (circuit.failures >= CIRCUIT_FAILURE_THRESHOLD && circuit.state === 'closed') {
        // Threshold reached, open the circuit
        circuit.state = 'open';
        logger.warn({
            msg: 'Circuit breaker opened due to failures',
            threadId: worker.threadId,
            type: workersMeta.get(worker)?.type,
            failures: circuit.failures
        });
    }
}

/**
 * Check if circuit breaker allows a call to the worker
 * @param {Worker} worker - The worker thread
 * @returns {boolean} Whether the call is allowed
 */
function isCircuitOpen(worker) {
    const circuit = getCircuitBreaker(worker);
    const now = Date.now();

    if (circuit.state === 'closed') {
        return false; // Circuit is closed, allow calls
    }

    if (circuit.state === 'open') {
        // Check if enough time has passed to try half-open
        if (now - circuit.lastFailureTime > CIRCUIT_RESET_TIMEOUT) {
            circuit.state = 'half-open';
            circuit.halfOpenAttempts = 0;
            logger.info({
                msg: 'Circuit breaker entering half-open state',
                threadId: worker.threadId,
                type: workersMeta.get(worker)?.type
            });
            return false; // Allow one test call
        }
        return true; // Circuit is open, block calls
    }

    if (circuit.state === 'half-open') {
        // Allow limited attempts in half-open state
        if (circuit.halfOpenAttempts < CIRCUIT_HALF_OPEN_ATTEMPTS) {
            circuit.halfOpenAttempts++;
            return false; // Allow test call
        }
        return true; // Block additional calls until test succeeds
    }

    return false;
}

/**
 * Send a webhook notification
 * @param {string} account - Account ID
 * @param {string} event - Event type
 * @param {Object} data - Event data
 * @returns {Promise<void>}
 */
async function sendWebhook(account, event, data) {
    let serviceUrl = (await settings.get('serviceUrl')) || null;

    let payload = {
        serviceUrl,
        account,
        date: new Date().toISOString()
    };

    if (event) {
        payload.event = event;
    }

    if (data) {
        payload.data = data;
    }

    await Webhooks.pushToQueue(event, await Webhooks.formatPayload(event, payload));
}

/**
 * Spawn a new worker thread of the specified type
 * @param {string} type - Worker type (imap, api, webhooks, submit, documents, smtp, imapProxy)
 * @returns {Promise<number|void>} Thread ID if successful
 */
let spawnWorker = async type => {
    // Don't spawn workers during shutdown
    if (isClosing) {
        return;
    }

    // Initialize worker set if needed
    if (!workers.has(type)) {
        workers.set(type, new Set());
    }

    // Check if worker type is suspended (no license)
    if (suspendedWorkerTypes.has(type)) {
        if (['smtp', 'imapProxy'].includes(type)) {
            await updateServerState(type, 'suspended', {});
        }
        return;
    }

    // Check if server type is enabled
    if (['smtp', 'imapProxy'].includes(type)) {
        let serverEnabled = await settings.get(`${type}ServerEnabled`);
        if (!serverEnabled) {
            await updateServerState(type, 'disabled', {});
            return;
        }

        await updateServerState(type, 'spawning');
    }

    // Create new worker thread
    let worker = new WorkerThread(pathlib.join(__dirname, 'workers', `${type.replace(/[A-Z]/g, c => `-${c.toLowerCase()}`)}.js`), {
        argv,
        env: SHARE_ENV,
        trackUnmanagedFds: true
    });
    metrics.threadStarts.inc();

    workers.get(type).add(worker);

    return new Promise((resolve, reject) => {
        let isOnline = false;
        let threadId = worker.threadId;

        // Handle worker coming online
        worker.on('online', () => {
            if (['smtp', 'imapProxy'].includes(type)) {
                updateServerState(type, 'initializing').catch(err => logger.error({ msg: `Unable to update ${type} server state`, err }));
            }
            onlineWorkers.add(worker);

            // Update worker metadata
            let workerMeta = workersMeta.has(worker) ? workersMeta.get(worker) : {};
            workerMeta.online = Date.now();
            workersMeta.set(worker, workerMeta);

            // Non-IMAP/API workers are ready immediately
            if (type !== 'imap' && type !== 'api') {
                isOnline = true;
                resolve(threadId);
            }
        });

        /**
         * Handle worker exit
         * @param {number} exitCode - Process exit code
         */
        let exitHandler = async exitCode => {
            onlineWorkers.delete(worker);
            metrics.threadStops.inc();

            workers.get(type).delete(worker);

            // Update server state for proxy servers
            if (['smtp', 'imapProxy'].includes(type)) {
                updateServerState(type, suspendedWorkerTypes.has(type) ? 'suspended' : 'exited');
            }

            // Handle worker cleanup based on type
            switch (type) {
                case 'imap':
                    availableIMAPWorkers.delete(worker);

                    // Reassign accounts from dead worker
                    if (workerAssigned.has(worker)) {
                        let accountList = workerAssigned.get(worker);
                        workerAssigned.delete(worker);

                        // Log worker failure and account reassignment
                        productionMonitor.logWorkerFailure({
                            workerType: type,
                            threadId: worker.threadId,
                            exitCode,
                            accountsAffected: accountList.length
                        });

                        for (let account of accountList) {
                            assigned.delete(account);
                            unassigned.add(account);
                        }

                        // Log account reassignment
                        productionMonitor.logAccountAssignment('reassign_required', {
                            accountsAffected: accountList.length,
                            failedWorker: worker.threadId
                        });
                        
                        // Log individual account reassignments
                        for (let account of accountList) {
                            productionMonitor.logAccountReassignment({
                                account,
                                fromWorker: worker.threadId,
                                toWorker: 'pending',
                                reason: 'worker_failure'
                            });
                        }

                        assignAccounts().catch(err => logger.error({ msg: 'Unable to reassign accounts', n: 1, err }));
                    }
<<<<<<< HEAD
                    break;
                    
                case 'api':
                case 'webhooks':
                case 'submit':
                case 'documents':
                case 'imapProxy':
                case 'smtp':
                    // Log worker failure for non-IMAP workers
                    productionMonitor.logWorkerFailure({
                        workerType: type,
                        threadId: worker.threadId,
                        exitCode,
                        accountsAffected: 0
                    });
                    break;
=======

                    // Don't reassign immediately - wait for the worker to restart
                    reassignmentPending = true;

                    // Clear any existing timer
                    if (reassignmentTimer) {
                        clearTimeout(reassignmentTimer);
                    }

                    // Set a failsafe timer - if worker doesn't restart in 10 seconds, reassign anyway
                    reassignmentTimer = setTimeout(() => {
                        if (reassignmentPending && unassigned && unassigned.size > 0) {
                            logger.warn({
                                msg: 'Failsafe reassignment triggered - worker restart timeout',
                                unassignedAccounts: unassigned.size,
                                currentWorkers: availableIMAPWorkers.size,
                                expectedWorkers: config.workers.imap
                            });
                            reassignmentPending = false;
                            assignAccounts().catch(err => logger.error({ msg: 'Unable to reassign accounts (failsafe)', err }));
                        }
                    }, 10000); // 10 second timeout

                    logger.info({
                        msg: 'Worker crashed, waiting for restart before reassignment',
                        accounts: accountList.size,
                        expectedWorkers: config.workers.imap,
                        currentWorkers: availableIMAPWorkers.size
                    });
                }
>>>>>>> 86eead81
            }

            if (isClosing) {
                return;
            }

            // Log worker exit
            if (suspendedWorkerTypes.has(type)) {
                logger.info({ msg: 'Worker thread terminated', exitCode, type });
            } else {
                logger.error({ msg: 'Worker unexpectedly exited', exitCode, type });
            }

            // Respawn worker after delay
            await new Promise(r => setTimeout(r, 1000));
            await spawnWorker(type);
        };

        // Handle worker exit
        worker.on('exit', exitCode => {
            if (!isOnline) {
                let error = new Error(`Unable to start ${type} worker thread`);

                error.workerType = type;
                error.exitCode = exitCode;
                error.threadId = threadId;

                reject(error);
            }

            // Log worker exit with production monitor
            productionMonitor.logWorkerLifecycle('exit', {
                workerType: type,
                threadId: worker.threadId,
                exitCode,
                isOnline
            });

            exitHandler(exitCode).catch(err => {
                logger.error({ msg: 'Error handling worker exit', exitCode, type, worker: worker.threadId, err });
            });
        });

        // Handle messages from worker
        worker.on('message', message => {
            // Update message count
            let workerMeta = workersMeta.has(worker) ? workersMeta.get(worker) : {};
            workerMeta.messages = workerMeta.messages ? ++workerMeta.messages : 1;
            workersMeta.set(worker, workerMeta);

            if (!message) {
                return;
            }

            // Handle heartbeat from worker
            if (message.cmd === 'heartbeat') {
                handleWorkerHeartbeat(worker);
                return;
            }

            // Handle response to a call
            if (message.cmd === 'resp' && message.mid && callQueue.has(message.mid)) {
                let { resolve, reject, timer } = callQueue.get(message.mid);
                clearTimeout(timer);
                callQueue.delete(message.mid);
                if (message.error) {
                    let err = new Error(message.error);
                    if (message.code) {
                        err.code = message.code;
                    }
                    if (message.statusCode) {
                        err.statusCode = message.statusCode;
                    }
                    if (message.info) {
                        err.info = message.info;
                    }
                    return reject(err);
                } else {
                    return resolve(message.response);
                }
            }

            // Handle call from worker
            if (message.cmd === 'call' && message.mid) {
                return onCommand(worker, message.message)
                    .then(response => {
                        let transferList;
                        // Handle transferable objects
                        if (response && typeof response === 'object' && response._transfer === true) {
                            if (typeof response._response === 'object' && response._response && response._response.buffer) {
                                transferList = [response._response.buffer];
                            }
                            response = response._response;
                        }

                        let callPayload = {
                            cmd: 'resp',
                            mid: message.mid,
                            response
                        };

                        try {
                            postMessage(worker, callPayload, null, transferList);
                        } catch (err) {
                            // Log buffer info instead of full buffer
                            if (Buffer.isBuffer(callPayload.response)) {
                                callPayload.response = `Buffer <${callPayload.response.length}B>`;
                            }

                            logger.error({ msg: 'Unable to send response to worker', worker: worker.threadId, callPayload, err });
                        }
                    })
                    .catch(err => {
                        let callPayload = {
                            cmd: 'resp',
                            mid: message.mid,
                            error: err.message,
                            code: err.code,
                            statusCode: err.statusCode,
                            info: err.info
                        };

                        try {
                            postMessage(worker, callPayload);
                        } catch (err) {
                            logger.error({ msg: 'Unable to send error response to worker', worker: worker.threadId, callPayload, err });
                        }
                    });
            }

            // Handle logging messages
            if (message.cmd === 'log') {
                const { event, data } = message;
                
                // Log to production monitor based on event type
                switch (event) {
                    case 'imap_account_assignment':
                        productionMonitor.logImapAccountAssignment(data);
                        break;
                    case 'imap_connection_established':
                        productionMonitor.logImapConnectionIssue('established', data);
                        break;
                    case 'imap_connection_status_change':
                        productionMonitor.logImapConnectionIssue('status_change', data);
                        break;
                    case 'smtp_timeout':
                        productionMonitor.logSmtpTimeout(data);
                        break;
                    case 'api_timeout':
                        // Log API timeout as a general timeout event
                        productionMonitor.logSmtpTimeout({
                            ...data,
                            account: 'api_request',
                            command: data.command || 'unknown'
                        });
                        break;
                    case 'submit_timeout':
                        // Log submit timeout as a general timeout event
                        productionMonitor.logSmtpTimeout({
                            ...data,
                            account: 'submit_request',
                            command: data.command || 'unknown'
                        });
                        break;
                    case 'webhooks_timeout':
                        // Log webhooks timeout as a general timeout event
                        productionMonitor.logSmtpTimeout({
                            ...data,
                            account: 'webhooks_request',
                            command: data.command || 'unknown'
                        });
                        break;
                    case 'documents_timeout':
                        // Log documents timeout as a general timeout event
                        productionMonitor.logSmtpTimeout({
                            ...data,
                            account: 'documents_request',
                            command: data.command || 'unknown'
                        });
                        break;
                    case 'imap_timeout':
                        // Log IMAP timeout as a general timeout event
                        productionMonitor.logSmtpTimeout({
                            ...data,
                            account: 'imap_request',
                            command: data.command || 'unknown'
                        });
                        break;
                    default:
                        // Log unknown events as info
                        logger.info({
                            msg: `Worker log event: ${event}`,
                            event: 'worker_log',
                            workerType: type,
                            threadId: worker.threadId,
                            ...data
                        });
                }
                return;
            }
            
            // Handle metrics messages
            switch (message.cmd) {
                case 'metrics': {
                    let statUpdateKey = false;
                    let accountUpdateKey = false;

                    let { account } = message.meta || {};

                    // Determine which metrics to update
                    switch (message.key) {
                        case 'webhooks': {
                            let { status } = message.args[0] || {};
                            statUpdateKey = `${message.key}:${status}`;
                            break;
                        }

                        case 'webhookReq': {
                            break;
                        }

                        case 'events': {
                            let { event } = message.args[0] || {};
                            if (account) {
                                accountUpdateKey = `${message.key}:${event}`;
                            }

                            // Track specific events
                            switch (event) {
                                case MESSAGE_NEW_NOTIFY:
                                case MESSAGE_DELETED_NOTIFY:
                                case CONNECT_ERROR_NOTIFY:
                                    statUpdateKey = `${message.key}:${event}`;
                                    break;
                            }
                            break;
                        }

                        case 'apiCall': {
                            let { statusCode } = message.args[0] || {};
                            let success = statusCode >= 200 && statusCode < 300;
                            statUpdateKey = `${message.key}:${success ? 'success' : 'fail'}`;
                            break;
                        }

                        case 'queuesProcessed': {
                            let { queue, status } = message.args[0] || {};
                            if (['submit'].includes(queue)) {
                                statUpdateKey = `${queue}:${status === 'completed' ? 'success' : 'fail'}`;
                            }
                            break;
                        }
                    }

                    // Update Redis counters for dashboard stats
                    if (statUpdateKey) {
                        let now = new Date();

                        // Create daily bucket
                        let dateStr = `${now
                            .toISOString()
                            .substr(0, 10)
                            .replace(/[^0-9]+/g, '')}`;

                        // Create minute bucket
                        let timeStr = `${now
                            .toISOString()
                            .substr(0, 16)
                            .replace(/[^0-9]+/g, '')}`;

                        let hkey = `${REDIS_PREFIX}stats:${statUpdateKey}:${dateStr}`;

                        let update = redis
                            .multi()
                            .hincrby(hkey, timeStr, 1)
                            .sadd(`${REDIS_PREFIX}stats:keys`, statUpdateKey)
                            .expire(hkey, MAX_DAYS_STATS + 1 * 24 * 3600); // Keep for configured days + 1

                        if (account && accountUpdateKey) {
                            // Update account-specific counter
                            let accountKey = `${REDIS_PREFIX}iad:${account}`;
                            update = update.hincrby(accountKey, `stats:count:${accountUpdateKey}`, 1);
                        }

                        update.exec().catch(() => false);
                    } else if (account && accountUpdateKey) {
                        // Update only account-specific counter
                        let accountKey = `${REDIS_PREFIX}iad:${account}`;
                        redis.hincrby(accountKey, `stats:count:${accountUpdateKey}`, 1).catch(() => false);
                    }

                    // Update Prometheus metrics
                    if (message.key && metrics[message.key] && typeof metrics[message.key][message.method] === 'function') {
                        metrics[message.key][message.method](...message.args);
                    }

                    return;
                }

                case 'settings':
                    // Forward settings changes to all IMAP workers
                    availableIMAPWorkers.forEach(worker => {
                        try {
                            postMessage(worker, message);
                        } catch (err) {
                            logger.error({ msg: 'Unable to forward settings to worker', worker: worker.threadId, callPayload: message, err });
                        }
                    });
                    return;

                case 'change':
                    // Handle state changes
                    switch (message.type) {
                        case 'smtpServerState':
                        case 'imapProxyServerState': {
                            let type = message.type.replace(/ServerState$/, '');
                            updateServerState(type, message.key, message.payload).catch(err =>
                                logger.error({ msg: `Unable to update ${type} server state`, err })
                            );
                            break;
                        }
                        default:
                            // Forward all other state changes to API workers
                            for (let worker of workers.get('api') || []) {
                                try {
                                    postMessage(worker, message, true);
                                } catch (err) {
                                    logger.error({ msg: 'Unable to forward state change to worker', worker: worker.threadId, callPayload: message, err });
                                }
                            }
                    }
                    break;
            }

            // Handle worker type specific messages
            switch (type) {
                case 'imap':
                    if (message.cmd === 'ready') {
                        // IMAP worker is ready to accept accounts
                        availableIMAPWorkers.add(worker);
                        isOnline = true;

                        // Initialize heartbeat tracking
                        workerHeartbeats.set(worker, Date.now());
                        workerHealthStatus.set(worker, 'healthy');

                        resolve(worker.threadId);

<<<<<<< HEAD
                        // Log worker ready with production monitor
                        productionMonitor.logWorkerLifecycle('ready', {
                            workerType: 'imap',
                            threadId: worker.threadId,
                            isOnline
                        });

                        if (imapInitialWorkersLoaded) {
                            // Assign accounts if all workers are loaded
                            assignAccounts().catch(err => logger.error({ msg: 'Unable to assign accounts', n: 2, err }));
=======
                        if (imapInitialWorkersLoaded && reassignmentPending) {
                            // Check if we now have the expected number of workers
                            // This handles the case where a worker crashed and restarted
                            if (availableIMAPWorkers.size === config.workers.imap) {
                                // All workers are back - clear timer and reassign
                                if (reassignmentTimer) {
                                    clearTimeout(reassignmentTimer);
                                    reassignmentTimer = null;
                                }
                                reassignmentPending = false;

                                if (unassigned && unassigned.size > 0) {
                                    logger.info({
                                        msg: 'All expected workers ready, reassigning unassigned accounts',
                                        workers: availableIMAPWorkers.size,
                                        unassigned: unassigned.size
                                    });
                                    assignAccounts().catch(err => logger.error({ msg: 'Unable to assign accounts', n: 2, err }));
                                }
                            } else if (unassigned && unassigned.size > 0) {
                                // Still waiting for more workers to restart
                                logger.info({
                                    msg: 'Worker ready, waiting for all workers before reassignment',
                                    currentWorkers: availableIMAPWorkers.size,
                                    expectedWorkers: config.workers.imap,
                                    unassignedAccounts: unassigned.size
                                });
                            }
>>>>>>> 86eead81
                        }
                    }
                    break;

                case 'api':
                    if (message.cmd === 'ready') {
                        // API worker is ready
                        isOnline = true;

                        // Initialize heartbeat tracking
                        workerHeartbeats.set(worker, Date.now());
                        workerHealthStatus.set(worker, 'healthy');

                        resolve(worker.threadId);
                    }
                    break;

                default:
                    // For all other worker types
                    if (message.cmd === 'ready') {
                        isOnline = true;

                        // Initialize heartbeat tracking
                        workerHeartbeats.set(worker, Date.now());
                        workerHealthStatus.set(worker, 'healthy');

                        resolve(worker.threadId);
                        
                        // Log API worker ready with production monitor
                        productionMonitor.logWorkerLifecycle('ready', {
                            workerType: 'api',
                            threadId: worker.threadId,
                            isOnline
                        });
                    }
                    break;
                    
                case 'webhooks':
                    if (message.cmd === 'ready') {
                        // Webhook worker is ready
                        isOnline = true;
                        resolve(worker.threadId);
                        
                        // Log webhook worker ready with production monitor
                        productionMonitor.logWorkerLifecycle('ready', {
                            workerType: 'webhooks',
                            threadId: worker.threadId,
                            isOnline
                        });
                    }
                    break;
                    
                case 'submit':
                    if (message.cmd === 'ready') {
                        // Submit worker is ready
                        isOnline = true;
                        resolve(worker.threadId);
                        
                        // Log submit worker ready with production monitor
                        productionMonitor.logWorkerLifecycle('ready', {
                            workerType: 'submit',
                            threadId: worker.threadId,
                            isOnline
                        });
                    }
                    break;
                    
                case 'documents':
                    if (message.cmd === 'ready') {
                        // Documents worker is ready
                        isOnline = true;
                        resolve(worker.threadId);
                        
                        // Log documents worker ready with production monitor
                        productionMonitor.logWorkerLifecycle('ready', {
                            workerType: 'documents',
                            threadId: worker.threadId,
                            isOnline
                        });
                    }
                    break;
                    
                case 'imapProxy':
                    if (message.cmd === 'ready') {
                        // IMAP proxy worker is ready
                        isOnline = true;
                        resolve(worker.threadId);
                        
                        // Log IMAP proxy worker ready with production monitor
                        productionMonitor.logWorkerLifecycle('ready', {
                            workerType: 'imapProxy',
                            threadId: worker.threadId,
                            isOnline
                        });
                    }
                    break;
                    
                case 'smtp':
                    if (message.cmd === 'ready') {
                        // SMTP worker is ready
                        isOnline = true;
                        resolve(worker.threadId);
                        
                        // Log SMTP worker ready with production monitor
                        productionMonitor.logWorkerLifecycle('ready', {
                            workerType: 'smtp',
                            threadId: worker.threadId,
                            isOnline
                        });
                    }
                    break;
            }
        });
    });
};

/**
 * Call a command on a worker thread and wait for response
 * @param {Worker} worker - Target worker thread
 * @param {Object} message - Message to send
 * @param {Array} transferList - Optional transferable objects
 * @returns {Promise<*>} Response from worker
 * @throws {Error} Timeout or communication error
 */
async function call(worker, message, transferList) {
    // Check circuit breaker first
    if (isCircuitOpen(worker)) {
        const err = new Error('Circuit breaker is open - worker is unresponsive');
        err.statusCode = 503;
        err.code = 'CircuitOpen';
        err.threadId = worker.threadId;

        // For resource-usage calls, return error info instead of throwing
        if (message.cmd === 'resource-usage') {
            return {
                resourceUsageError: {
                    error: err.message,
                    code: err.code,
                    circuitOpen: true
                }
            };
        }

        throw err;
    }

    return new Promise((resolve, reject) => {
        // Generate unique message ID
        let mid = `${Date.now()}:${++mids}`;

        // Calculate timeout - use explicit timeout if provided, otherwise fall back to EENGINE_TIMEOUT
        let ttl = typeof message.timeout === 'number' && message.timeout > 0 ? message.timeout : EENGINE_TIMEOUT || 0;

        // Set timeout handler
        let timer = setTimeout(() => {
            let err = new Error('Request timed out');
            err.statusCode = 504;
            err.code = 'Timeout';
            err.ttl = ttl;
            err.command = message;

            // Record circuit breaker failure
            recordCircuitFailure(worker);
            callQueue.delete(mid);

            reject(err);
        }, ttl);

        // Store callback info with circuit breaker tracking
        callQueue.set(mid, {
            resolve: result => {
                clearTimeout(timer);
                recordCircuitSuccess(worker);
                resolve(result);
            },
            reject: err => {
                clearTimeout(timer);
                recordCircuitFailure(worker);
                reject(err);
            },
            timer
        });

        try {
            postMessage(
                worker,
                {
                    cmd: 'call',
                    mid,
                    message
                },
                false,
                transferList
            );
        } catch (err) {
            // Clean up on error
            clearTimeout(timer);
            callQueue.delete(mid);
            return reject(err);
        }
    });
}

/**
 * Assign unassigned accounts to available IMAP workers
 * Uses load-aware distribution with round-robin for initial assignment
 * and rendezvous hashing for reassignments after worker failures
 * @returns {Promise<boolean>} Success status
 */
async function assignAccounts() {
    // Prevent concurrent assignment
    if (assigning) {
        return false;
    }

    assigning = true;
    try {
        if (!unassigned) {
            // First run - load all accounts from Redis
            let accounts = await redis.smembers(`${REDIS_PREFIX}ia:accounts`);
            unassigned = new Set(accounts);
        }

        if (!availableIMAPWorkers.size || !unassigned.size) {
            // Nothing to do
            return;
        }

        logger.info({
            msg: 'Starting account assignment',
            unassigned: unassigned.size,
            workersAvailable: availableIMAPWorkers.size,
            setupDelay: CONNECTION_SETUP_DELAY
        });

<<<<<<< HEAD
        // Log account assignment start with production monitor
        productionMonitor.logAccountAssignment('start', {
            unassigned: unassigned.size,
            workersAvailable: availableIMAPWorkers.size,
            setupDelay: CONNECTION_SETUP_DELAY
        });
=======
        // Create a sorted list of workers by current load (number of assigned accounts)
        let workerLoadMap = new Map();
        for (let worker of availableIMAPWorkers) {
            let accountCount = workerAssigned.has(worker) ? workerAssigned.get(worker).size : 0;
            workerLoadMap.set(worker, accountCount);
        }

        // Sort workers by load (ascending) for even distribution
        let sortedWorkers = Array.from(workerLoadMap.entries())
            .sort((a, b) => a[1] - b[1])
            .map(entry => entry[0]);

        // Calculate target accounts per worker for even distribution
        let totalAccounts = assigned.size + unassigned.size;
        let targetPerWorker = Math.ceil(totalAccounts / availableIMAPWorkers.size);
>>>>>>> 86eead81

        // Assign each unassigned account
        for (let account of unassigned) {
            if (!availableIMAPWorkers.size) {
                // No more workers available
                break;
            }

            let worker;

            // Check if this is a reassignment after worker failure
            // This happens when we have fewer available workers than configured
            // or when reassignmentPending flag is set
            let isReassignment = reassignmentPending || (assigned.size > 0 && availableIMAPWorkers.size < config.workers.imap);

            if (isReassignment) {
                // Use rendezvous hashing for consistent reassignment after failures
                worker = selectRendezvousNode(account, Array.from(availableIMAPWorkers));
            } else {
                // Use load-aware round-robin for initial assignment
                // Find the least loaded worker that hasn't reached the target
                worker = sortedWorkers.find(w => {
                    let currentLoad = workerLoadMap.get(w) || 0;
                    return currentLoad < targetPerWorker;
                });

                // If all workers reached target, use the least loaded one
                if (!worker) {
                    worker = sortedWorkers[0];
                }

                // Update the load map for next iteration
                workerLoadMap.set(worker, (workerLoadMap.get(worker) || 0) + 1);
                // Re-sort workers by updated load
                sortedWorkers = Array.from(workerLoadMap.entries())
                    .sort((a, b) => a[1] - b[1])
                    .map(entry => entry[0]);
            }

            // Track assignment
            if (!workerAssigned.has(worker)) {
                workerAssigned.set(worker, new Set());
            }

            workerAssigned.get(worker).add(account);
            assigned.set(account, worker);
            unassigned.delete(account);

            // Notify worker of assignment
            await call(worker, {
                cmd: 'assign',
                account,
                runIndex
            });

            // Log individual account assignment with production monitor
            productionMonitor.logAccountAssignment('assigned', {
                account,
                worker: worker.threadId,
                runIndex
            });
            
            // Log IMAP account assignment specifically
            productionMonitor.logImapAccountAssignment({
                account,
                worker: worker.threadId,
                status: 'assigned',
                runIndex
            });

            // Add delay between assignments to avoid overwhelming the system
            if (CONNECTION_SETUP_DELAY) {
                await new Promise(r => setTimeout(r, CONNECTION_SETUP_DELAY));
            }
        }

        // Log final distribution for monitoring
        let distribution = [];
        for (let worker of availableIMAPWorkers) {
            let count = workerAssigned.has(worker) ? workerAssigned.get(worker).size : 0;
            distribution.push({ threadId: worker.threadId, accounts: count });
        }
        logger.info({
            msg: 'Account assignment completed',
            distribution,
            totalAssigned: assigned.size
        });
    } finally {
        assigning = false;
    }
}

// License checking state
let licenseCheckTimer = false;
let checkingLicense = false;

/**
 * Check and validate license status
 * @param {Object} opts - Options
 * @param {number} opts.subscriptionCheckTimeout - Timeout for subscription check
 * @returns {Promise<void>}
 */
let licenseCheckHandler = async opts => {
    if (checkingLicense) {
        return;
    }
    checkingLicense = true;
    clearTimeout(licenseCheckTimer);

    try {
        opts = opts || {};
        let { subscriptionCheckTimeout } = opts;
        let now = Date.now();
        subscriptionCheckTimeout = subscriptionCheckTimeout || SUBSCRIPTION_CHECK_TIMEOUT;

        // Check if we need to validate the license
        let kv = await redis.hget(`${REDIS_PREFIX}settings`, 'kv');
        let checkKv = true;
        if (kv && typeof kv === 'string' && cv(packageData.version, Buffer.from(kv, 'hex').toString(), '<=')) {
            checkKv = false;
        }

        let ks = await redis.hget(`${REDIS_PREFIX}settings`, 'ks');
        if (ks && typeof ks === 'string') {
            let ksDate = new Date(parseInt(ks, 16));
            if (ksDate < now) {
                checkKv = true;
            }
        } else {
            checkKv = true;
        }

        // Clean up for lifetime licenses
        if (licenseInfo.details.lt) {
            await redis.hdel(`${REDIS_PREFIX}settings`, 'subexp');
        }

        // Validate subscription license
        if (
            checkKv &&
            licenseInfo.active &&
            !(licenseInfo.details && licenseInfo.details.expires) &&
            !licenseInfo.details.lt &&
            (await redis.hUpdateBigger(`${REDIS_PREFIX}settings`, 'subcheck', now - subscriptionCheckTimeout, now))
        ) {
            try {
                // Call license validation API
                let res = await fetchCmd(`https://postalsys.com/licenses/validate`, {
                    method: 'post',
                    headers: {
                        'User-Agent': `${packageData.name}/${packageData.version} (+${packageData.homepage})`,
                        'Content-Type': 'application/json'
                    },
                    body: JSON.stringify({
                        key: licenseInfo.details.key,
                        version: packageData.version,
                        app: '@postalsys/emailengine-app',
                        instance: (await settings.get('serviceId')) || ''
                    }),
                    dispatcher: retryAgent
                });

                let data = await res.json();

                if (!res.ok) {
                    if (data.invalidate) {
                        // License validation failed - start grace period
                        let res = await redis.hUpdateBigger(`${REDIS_PREFIX}settings`, 'subexp', now, now + SUBSCRIPTION_ALLOW_DELAY);
                        if (res === 2) {
                            // Grace period expired
                            logger.info({ msg: 'License validation failed', license: licenseInfo.details, data });
                            await redis.multi().hdel(`${REDIS_PREFIX}settings`, 'license').hdel(`${REDIS_PREFIX}settings`, 'subexp').exec();
                            licenseInfo.active = false;
                            licenseInfo.details = false;
                            licenseInfo.type = packageData.license;
                        } else {
                            // Still in grace period - check again soon
                            let nextCheck = now + SUBSCRIPTION_RECHECK_TIMEOUT;
                            await redis.hset(`${REDIS_PREFIX}settings`, 'ks', new Date(nextCheck).getTime().toString(16));
                        }
                    }
                } else {
                    // License validated successfully
                    await redis.hdel(`${REDIS_PREFIX}settings`, 'subexp');
                    await redis.hset(`${REDIS_PREFIX}settings`, 'kv', Buffer.from(packageData.version).toString('hex'));
                    if (data.validatedUntil) {
                        let validatedUntil = new Date(data.validatedUntil);
                        let nextCheck = Math.min(now + MAX_LICENSE_CHECK_DELAY, validatedUntil.getTime());
                        await redis.hset(`${REDIS_PREFIX}settings`, 'ks', new Date(nextCheck).getTime().toString(16));
                    }
                }
            } catch (err) {
                logger.error({ msg: 'License validation error', err });
            }
        }

        // Check if license has expired
        if (licenseInfo.active && licenseInfo.details && licenseInfo.details.expires && new Date(licenseInfo.details.expires).getTime() < Date.now()) {
            logger.info({ msg: 'License has expired', license: licenseInfo.details });

            licenseInfo.active = false;
            licenseInfo.details = false;
        }

        // Handle no active license - suspend workers
        if (!licenseInfo.active && !suspendedWorkerTypes.size) {
            logger.info({ msg: 'No active license. Workers will be suspended after 15 minutes of inactivity.' });

            // Suspend all worker types except API
            for (let type of ['imap', 'submit', 'smtp', 'webhooks', 'imapProxy']) {
                suspendedWorkerTypes.add(type);
                if (workers.has(type)) {
                    for (let worker of workers.get(type).values()) {
                        worker.terminate();
                    }
                }
            }
        } else if (licenseInfo.active && suspendedWorkerTypes.size) {
            // Re-enable workers after license activated
            for (let type of suspendedWorkerTypes) {
                suspendedWorkerTypes.delete(type);
                switch (type) {
                    case 'smtp':
                    case 'imapProxy':
                        {
                            let serverEnabled = await settings.get(`${type}ServerEnabled`);
                            if (serverEnabled) {
                                await spawnWorker(type);
                            }
                        }
                        break;
                    default:
                        if (config.workers && config.workers[type]) {
                            for (let i = 0; i < config.workers[type]; i++) {
                                await spawnWorker(type);
                            }
                        }
                }
            }
        }
    } finally {
        checkingLicense = false;
        licenseCheckTimer = setTimeout(checkActiveLicense, LICENSE_CHECK_TIMEOUT);
        licenseCheckTimer.unref();
    }
};

/**
 * Schedule next license check
 */
function checkActiveLicense() {
    clearTimeout(licenseCheckTimer);
    licenseCheckHandler().catch(err => {
        logger.error('License check error', err);
    });
}

/**
 * Check for available EmailEngine updates
 * @returns {Promise<void>}
 */
let processCheckUpgrade = async () => {
    try {
        let updateInfo = await checkForUpgrade();
        if (updateInfo.canUpgrade) {
            logger.info({ msg: 'EmailEngine update available', updateInfo });

            updateInfo.checked = Date.now();
            await redis.hset(`${REDIS_PREFIX}settings`, 'upgrade', JSON.stringify(updateInfo));
        } else {
            await redis.hdel(`${REDIS_PREFIX}settings`, 'upgrade');
        }
    } catch (err) {
        logger.error({ msg: 'Update check failed', err });
    }
};

// Upgrade checking state
let upgradeCheckTimer = false;

/**
 * Periodic upgrade check handler
 * @returns {Promise<void>}
 */
let upgradeCheckHandler = async () => {
    let upgradeInfoExists = await redis.hexists(`${REDIS_PREFIX}settings`, 'upgrade');
    if (!upgradeInfoExists) {
        // No upgrade info stored
        return;
    }
    await processCheckUpgrade();
    upgradeCheckTimer = setTimeout(checkUpgrade, UPGRADE_CHECK_TIMEOUT);
    upgradeCheckTimer.unref();
};

/**
 * Schedule next upgrade check
 */
function checkUpgrade() {
    clearTimeout(upgradeCheckTimer);
    upgradeCheckHandler().catch(err => {
        logger.error('Update check error', err);
    });
}

// Redis ping monitoring
let redisPingCounter = [];

/**
 * Calculate average Redis ping latency
 * @returns {number|null} Average latency in nanoseconds
 */
function getRedisPing() {
    if (!redisPingCounter.length) {
        return null;
    }

    // Get recent entries and sort
    let entries = []
        .concat(redisPingCounter)
        .slice(-34)
        .sort((a, b) => a - b);

    // Remove outliers (2 highest and lowest)
    for (let i = 0; i < 2; i++) {
        if (entries.length > 4) {
            entries.shift();
            entries.pop();
        }
    }

    // Calculate average
    let sum = 0;
    for (let entry of entries) {
        sum += entry;
    }

    return Math.round(sum / entries.length);
}

const REDIS_PING_TIMEOUT = 10 * 1000;
let redisPingTimer = false;

/**
 * Measure current Redis ping latency
 * @returns {Promise<number>} Latency in nanoseconds
 */
const getCurrentRedisPing = async () => {
    try {
        // Warm up connection
        await redis.ping();

        // Measure actual ping
        let startTime = process.hrtime.bigint();
        await redis.ping();
        let endTime = process.hrtime.bigint();

        let duration = Number(endTime - startTime);

        return duration;
    } catch (err) {
        logger.error({ msg: 'Redis ping measurement failed', err });
    }
    return 0;
};

/**
 * Process and store Redis ping measurement
 * @returns {Promise<number>} Current ping duration
 */
const processRedisPing = async () => {
    try {
        let duration = await getCurrentRedisPing();
        redisPingCounter.push(duration);
        // Keep last 300 measurements
        if (redisPingCounter.length > 300) {
            redisPingCounter = redisPingCounter.slice(0, 150);
        }
        return duration;
    } catch (err) {
        logger.error({ msg: 'Redis ping processing failed', err });
    }
};

/**
 * Periodic Redis ping handler
 * @returns {Promise<void>}
 */
const redisPingHandler = async () => {
    await processRedisPing();
    redisPingTimer = setTimeout(checkRedisPing, REDIS_PING_TIMEOUT);
    redisPingTimer.unref();
};

/**
 * Schedule next Redis ping check
 */
function checkRedisPing() {
    clearTimeout(redisPingTimer);
    redisPingHandler().catch(err => {
        logger.error('Redis ping check error', err);
    });
}

/**
 * Update Prometheus metrics for queues and Redis
 * @returns {Promise<void>}
 */
async function updateQueueCounters() {
    // Update EmailEngine configuration metrics
    metrics.emailengineConfig.set({ version: 'v' + packageData.version }, 1);
    metrics.emailengineConfig.set({ config: 'uvThreadpoolSize' }, Number(process.env.UV_THREADPOOL_SIZE));
    metrics.emailengineConfig.set({ config: 'workersImap' }, config.workers.imap);
    metrics.emailengineConfig.set({ config: 'workersWebhooks' }, config.workers.webhooks);
    metrics.emailengineConfig.set({ config: 'workersSubmission' }, config.workers.submit);

    // Update thread metrics
    let threadsInfo = await getThreadsInfo();

    let now = Date.now();

    let threadCounts = new Map();
    for (let workerThreadInfo of threadsInfo || []) {
        let key = workerThreadInfo.type;
        let metricKey = `${key}_total`;

        // Check if thread is recent (started within METRIC_RECENT)
        let recent = now - workerThreadInfo.online < METRIC_RECENT;
        if (recent) {
            metricKey = `${key}_recent`;
        }

        if (!threadCounts.has(metricKey)) {
            threadCounts.set(metricKey, 1);
        } else {
            threadCounts.set(metricKey, threadCounts.get(metricKey) + 1);
        }
    }

    // Set thread count metrics
    for (let [key, value] of threadCounts.entries()) {
        let [type, age] = key.split('_');
        metrics.threads.set({ type, recent: age === 'recent' ? 'yes' : 'no' }, value || 0);
    }

    // Update queue metrics
    for (let queue of ['notify', 'submit', 'documents']) {
        const [resActive, resDelayed, resPaused, resWaiting] = await redis
            .multi()
            .llen(`${REDIS_PREFIX}bull:${queue}:active`)
            .zcard(`${REDIS_PREFIX}bull:${queue}:delayed`)
            .llen(`${REDIS_PREFIX}bull:${queue}:paused`)
            .llen(`${REDIS_PREFIX}bull:${queue}:wait`)
            .exec();
        if (resActive[0] || resDelayed[0] || resPaused[0] || resWaiting[0]) {
            // Counting failed
            logger.error({ msg: 'Queue length count failed', queue, active: resActive, delayed: resDelayed, paused: resPaused, waiting: resWaiting });
            return false;
        }

        metrics.queues.set({ queue: `${queue}`, state: `active` }, Number(resActive[1]) || 0);
        metrics.queues.set({ queue: `${queue}`, state: `delayed` }, Number(resDelayed[1]) || 0);
        metrics.queues.set({ queue: `${queue}`, state: `paused` }, Number(resPaused[1]) || 0);
        metrics.queues.set({ queue: `${queue}`, state: `waiting` }, Number(resWaiting[1]) || 0);
    }

    // Update Redis metrics
    try {
        let redisInfo = await getRedisStats(redis);

        if (redisInfo.redis_version) {
            metrics.redisVersion.set({ version: 'v' + redisInfo.redis_version }, 1);
        }

        metrics.redisUptimeInSeconds.set(Number(redisInfo.uptime_in_seconds) || 0);

        metrics.redisPing.set((await getCurrentRedisPing()) || 0);

        metrics.redisRejectedConnectionsTotal.set(Number(redisInfo.rejected_connections) || 0);
        metrics.redisConfigMaxclients.set(Number(redisInfo.maxclients) || 0);
        metrics.redisConnectedClients.set(Number(redisInfo.connected_clients) || 0);
        metrics.redisSlowlogLength.set(Number(redisInfo.slowlog_length) || 0);

        metrics.redisCommandsDurationSecondsTotal.set(Math.ceil((Number(redisInfo.cmdstat_total && redisInfo.cmdstat_total.usec) || 0) / 1000000));
        metrics.redisCommandsProcessedTotal.set(Number(redisInfo.cmdstat_total && redisInfo.cmdstat_total.calls) || 0);

        metrics.redisKeyspaceHitsTotal.set(Number(redisInfo.keyspace_hits) || 0);
        metrics.redisKeyspaceMissesTotal.set(Number(redisInfo.keyspace_misses) || 0);

        metrics.redisEvictedKeysTotal.set(Number(redisInfo.evicted_keys) || 0);

        metrics.redisMemoryUsedBytes.set(Number(redisInfo.used_memory) || 0);
        metrics.redisMemoryMaxBytes.set(Number(redisInfo.maxmemory) || Number(redisInfo.total_system_memory) || 0);

        metrics.redisMemFragmentationRatio.set(Number(redisInfo.mem_fragmentation_ratio) || 0);

        // Update per-database metrics
        Object.keys(redisInfo).forEach(key => {
            if (/^db\d+$/.test(key)) {
                metrics.redisKeyCount.set({ db: key }, Number(redisInfo[key].keys) || 0);
            }

            // Update command stats
            if (key.indexOf('cmdstat_') === 0) {
                let cmd = key.substr('cmdstat_'.length);
                metrics.redisCommandRuns.set({ command: cmd }, Number(redisInfo[key].calls) || 0);

                if (redisInfo[key].failed_calls) {
                    metrics.redisCommandRunsFailed.set({ command: cmd, status: 'failed' }, Number(redisInfo[key].failed_calls) || 0);
                }

                if (redisInfo[key].rejected_calls) {
                    metrics.redisCommandRunsFailed.set({ command: cmd, status: 'rejected' }, Number(redisInfo[key].rejected_calls) || 0);
                }
            }
        });

        metrics.redisLastSaveTime.set(Number(redisInfo.rdb_last_save_time) || 0);
        metrics.redisOpsPerSec.set(Number(redisInfo.instantaneous_ops_per_sec) || 0);
    } catch (err) {
        logger.error({ msg: 'Metrics update failed', err });
    }
}

/**
 * Handle commands from worker threads
 * @param {Worker} worker - Source worker
 * @param {Object} message - Command message
 * @returns {Promise<*>} Command result
 */
async function onCommand(worker, message) {
    switch (message.cmd) {
        case 'metrics':
            // Return Prometheus metrics
            await updateQueueCounters();
            return promClient.register.metrics();

        case 'structuredMetrics': {
            // Return structured metrics for API
            let connections = {};

            for (let key of Object.keys(metrics.imapConnections.hashMap)) {
                if (key.indexOf('status:') === 0) {
                    let metric = metrics.imapConnections.hashMap[key];
                    connections[metric.labels.status] = metric.value;
                }
            }

            return { connections, redisPing: await getRedisPing() };
        }

        case 'imapWorkerCount': {
            // Return number of available IMAP workers
            return { workers: availableIMAPWorkers.size };
        }

        case 'checkLicense':
            // Force license check
            try {
                await licenseCheckHandler({
                    subscriptionCheckTimeout: 60 * 1000
                });
            } catch (err) {
                // ignore
            }
            return licenseInfo;

        case 'license':
            // Return license info with suspension status
            if (!licenseInfo.active && suspendedWorkerTypes.size) {
                return Object.assign({}, licenseInfo, { suspended: true });
            }
            return licenseInfo;

        case 'updateLicense': {
            // Update license from API
            try {
                const licenseFile = message.license;

                let licenseData = await checkLicense(licenseFile);
                if (!licenseData) {
                    throw new Error('Invalid license provided');
                }

                logger.info({ msg: 'License updated', license: licenseData, source: 'API' });

                await setLicense(licenseData, licenseFile);

                licenseInfo.active = true;
                licenseInfo.details = licenseData;
                licenseInfo.type = 'EmailEngine License';

                // Re-enable workers
                checkActiveLicense();

                return licenseInfo;
            } catch (err) {
                logger.fatal({ msg: 'License update failed', source: 'API', err });
                return false;
            }
        }

        case 'removeLicense': {
            // Remove existing license
            try {
                await redis.multi().hdel(`${REDIS_PREFIX}settings`, 'license').hdel(`${REDIS_PREFIX}settings`, 'subexp').exec();

                licenseInfo.active = false;
                licenseInfo.details = false;
                licenseInfo.type = packageData.license;

                return licenseInfo;
            } catch (err) {
                logger.fatal({ msg: 'License removal failed', err });
                return false;
            }
        }

        case 'kill-thread': {
            // Terminate a specific thread
            for (let [, workerSet] of workers) {
                if (workerSet && workerSet.size) {
                    for (let worker of workerSet) {
                        if (worker.threadId === message.thread) {
                            logger.info({ msg: 'Thread termination requested', thread: message.thread });
                            return await worker.terminate();
                        }
                    }
                }
            }

            return false;
        }

        case 'snapshot-thread': {
            // Get heap snapshot for debugging
            if (message.thread === 0) {
                // Main thread
                logger.info({ msg: 'Heap snapshot requested', thread: message.thread });
                const stream = v8.getHeapSnapshot();
                if (stream) {
                    return { _transfer: true, _response: await download(stream) };
                }
                return false;
            }

            // Worker thread
            for (let [, workerSet] of workers) {
                if (workerSet && workerSet.size) {
                    for (let worker of workerSet) {
                        if (worker.threadId === message.thread) {
                            logger.info({ msg: 'Heap snapshot requested', thread: message.thread });

                            const stream = await worker.getHeapSnapshot({ exposeInternals: true, exposeNumericValues: true });
                            if (stream) {
                                return { _transfer: true, _response: await download(stream) };
                            }
                            return false;
                        }
                    }
                }
            }

            return false;
        }

        // OpenAI integration commands - run in main process to avoid memory overhead
        case 'generateSummary': {
            let requestOpts = {
                verbose: getBoolean(process.env.EE_OPENAPI_VERBOSE)
            };

            let openAiAPIKey = message.data.openAiAPIKey || (await settings.get('openAiAPIKey'));

            if (!openAiAPIKey) {
                throw new Error(`OpenAI API key is not configured`);
            }

            let openAiModel = message.data.openAiModel || (await settings.get('openAiModel'));
            if (openAiModel) {
                requestOpts.gptModel = openAiModel;
            }

            let openAiAPIUrl = message.data.openAiAPIUrl || (await settings.get('openAiAPIUrl'));
            if (openAiAPIUrl) {
                requestOpts.baseApiUrl = openAiAPIUrl;
            }

            let openAiTemperature = message.data.openAiTemperature || (await settings.get('openAiTemperature'));
            if (openAiTemperature) {
                requestOpts.temperature = openAiTemperature;
            }

            let openAiTopP = message.data.openAiTopP || (await settings.get('openAiTopP'));
            if (openAiTopP) {
                requestOpts.topP = openAiTopP;
            }

            // Set max tokens based on model
            switch (openAiModel) {
                case 'gpt-4':
                    requestOpts.maxTokens = 6500;
                    break;
                case 'gpt-3.5-turbo':
                case 'gpt-3.5-turbo-instruct':
                default:
                    requestOpts.maxTokens = 3000;
                    break;
            }

            requestOpts.user = message.data.account;

            let userPrompt = message.data.openAiPrompt || ((await settings.get('openAiPrompt')) || '').toString();
            if (userPrompt.trim()) {
                requestOpts.userPrompt = userPrompt;
            }

            return await generateSummary(message.data.message, openAiAPIKey, requestOpts);
        }

        case 'generateEmbeddings': {
            let requestOpts = {
                verbose: getBoolean(process.env.EE_OPENAPI_VERBOSE)
            };

            let openAiAPIKey = message.data.openAiAPIKey || (await settings.get('openAiAPIKey'));

            if (!openAiAPIKey) {
                throw new Error(`OpenAI API key is not configured`);
            }

            let openAiAPIUrl = message.data.openAiAPIUrl || (await settings.get('openAiAPIUrl'));
            if (openAiAPIUrl) {
                requestOpts.baseApiUrl = openAiAPIUrl;
            }

            requestOpts.user = message.data.account;

            const embeddings = await generateEmbeddings(message.data.message, openAiAPIKey, requestOpts);
            if (!Array.isArray(embeddings?.embeddings)) {
                return false;
            }

            // Clean internal properties
            for (let value of embeddings.embeddings) {
                for (const key of Object.keys(value)) {
                    if (/^_/.test(key)) {
                        delete value[key];
                    }
                }
            }

            return embeddings;
        }

        case 'embeddingsQuery': {
            let requestOpts = {
                verbose: getBoolean(process.env.EE_OPENAPI_VERBOSE)
            };

            let openAiAPIKey = message.data.openAiAPIKey || (await settings.get('openAiAPIKey'));

            if (!openAiAPIKey) {
                throw new Error(`OpenAI API key is not configured`);
            }

            let openAiAPIUrl = message.data.openAiAPIUrl || (await settings.get('openAiAPIUrl'));
            if (openAiAPIUrl) {
                requestOpts.baseApiUrl = openAiAPIUrl;
            }

            let openAiModel = message.data.openAiModel || (await settings.get('documentStoreChatModel')) || (await settings.get('openAiModel'));
            if (openAiModel) {
                requestOpts.gptModel = openAiModel;
            }

            // Set max tokens based on model
            switch (openAiModel) {
                case 'gpt-4':
                    requestOpts.maxTokens = 6500;
                    break;
                case 'gpt-3.5-turbo':
                case 'gpt-3.5-turbo-instruct':
                default:
                    requestOpts.maxTokens = 3000;
                    break;
            }

            requestOpts.user = message.data.account;
            requestOpts.temperature = 0.4;

            requestOpts.question = message.data.question;
            requestOpts.contextChunks = message.data.contextChunks;
            requestOpts.userData = message.data.userData;

            let response = await embeddingsQuery(openAiAPIKey, requestOpts);

            // Clean and format response
            if (response?.['Message-ID']) {
                response.messageId = response?.['Message-ID'];
                delete response?.['Message-ID'];
            }
            if (response?.messageId) {
                response.messageId = [].concat(response?.messageId || []).map(value => (value || '').toString().trim().replace(/^<?/, '<').replace(/>?$/, '>'));
            }

            if (response?.answer) {
                if (typeof response.answer === 'object') {
                    response.answer = JSON.stringify(response.answer);
                } else {
                    response.answer = response.answer.toString();
                }
            }

            // Clean internal properties
            for (const key of Object.keys(response)) {
                if (/^_/.test(key)) {
                    delete response[key];
                }
            }

            return response;
        }

        case 'questionQuery': {
            let requestOpts = {
                verbose: getBoolean(process.env.EE_OPENAPI_VERBOSE)
            };

            let openAiAPIKey = message.data.openAiAPIKey || (await settings.get('openAiAPIKey'));

            if (!openAiAPIKey) {
                throw new Error(`OpenAI API key is not configured`);
            }

            let openAiAPIUrl = message.data.openAiAPIUrl || (await settings.get('openAiAPIUrl'));
            if (openAiAPIUrl) {
                requestOpts.baseApiUrl = openAiAPIUrl;
            }

            let openAiModel = message.data.openAiModel || 'gpt-3.5-turbo-instruct';
            if (openAiModel) {
                requestOpts.gptModel = openAiModel;
            }

            requestOpts.user = message.data.account;

            let response = await questionQuery(message.data.question, openAiAPIKey, requestOpts);

            // Clean internal properties
            for (const key of Object.keys(response)) {
                if (/^_/.test(key)) {
                    delete response[key];
                }
            }

            return response;
        }

        case 'generateChunkEmbeddings': {
            let requestOpts = {
                verbose: getBoolean(process.env.EE_OPENAPI_VERBOSE)
            };

            let openAiAPIKey = message.data.openAiAPIKey || (await settings.get('openAiAPIKey'));

            if (!openAiAPIKey) {
                throw new Error(`OpenAI API key is not configured`);
            }

            let openAiAPIUrl = message.data.openAiAPIUrl || (await settings.get('openAiAPIUrl'));
            if (openAiAPIUrl) {
                requestOpts.baseApiUrl = openAiAPIUrl;
            }

            requestOpts.user = message.data.account;

            const data = await getChunkEmbeddings(message.data.message, openAiAPIKey, requestOpts);

            return data;
        }

        case 'openAiListModels': {
            let requestOpts = {
                verbose: getBoolean(process.env.EE_OPENAPI_VERBOSE)
            };

            let openAiAPIKey = message.data.openAiAPIKey || (await settings.get('openAiAPIKey'));

            if (!openAiAPIKey) {
                throw new Error(`OpenAI API key is not configured`);
            }

            let openAiAPIUrl = message.data.openAiAPIUrl || (await settings.get('openAiAPIUrl'));
            if (openAiAPIUrl) {
                requestOpts.baseApiUrl = openAiAPIUrl;
            }

            requestOpts.user = message.data.account;

            const data = await openAiListModels(openAiAPIKey, requestOpts);

            return data;
        }

        case 'openAiDefaultPrompt': {
            return openAiDefaultPrompt;
        }

        case 'threads': {
            return await getThreadsInfo();
        }

        case 'rate-limit': {
            return await checkRateLimit(message.key, message.count, message.allowed, message.windowSize);
        }

        case 'unsubscribe':
            // Handle list unsubscribe
            sendWebhook(message.account, LIST_UNSUBSCRIBE_NOTIFY, message.payload).catch(err => logger.error({ msg: 'Unsubscribe webhook failed', err }));
            return;

        case 'subscribe':
            // Handle list subscribe
            sendWebhook(message.account, LIST_SUBSCRIBE_NOTIFY, message.payload).catch(err => logger.error({ msg: 'Subscribe webhook failed', err }));
            return;

        case 'new':
            // Handle new account
            unassigned.add(message.account);
            assignAccounts()
                .then(() => sendWebhook(message.account, ACCOUNT_ADDED_NOTIFY, { account: message.account }))
                .catch(err => logger.error({ msg: 'Account assignment failed', n: 3, err }));
            return;

        case 'delete':
            // Handle account deletion
            unassigned.delete(message.account); // if set
            if (assigned.has(message.account)) {
                let assignedWorker = assigned.get(message.account);
                if (workerAssigned.has(assignedWorker)) {
                    workerAssigned.get(assignedWorker).delete(message.account);
                    if (!workerAssigned.get(assignedWorker).size) {
                        // Last account on this worker
                        workerAssigned.delete(assignedWorker);
                    }
                }

                // Notify worker to clean up
                call(assignedWorker, message)
                    .then(() => logger.debug('Account cleanup completed'))
                    .catch(err => logger.error({ msg: 'Account cleanup failed', err }));
            }
            sendWebhook(message.account, ACCOUNT_DELETED_NOTIFY, { account: message.account }).catch(err =>
                logger.error({ msg: 'Account deletion webhook failed', err })
            );
            return;

        case 'runIndex': {
            return runIndex;
        }

        case 'update':
        case 'sync':
        case 'pause':
        case 'resume':
        case 'reconnect':
            // Forward to assigned worker
            if (assigned.has(message.account)) {
                let assignedWorker = assigned.get(message.account);
                call(assignedWorker, message)
                    .then(() => logger.debug('Worker command completed'))
                    .catch(err => logger.error({ msg: 'Worker command failed', err }));
            }
            return;

        case 'smtpReload':
        case 'imapProxyReload':
            {
                // Reload proxy server
                let type = message.cmd.replace(/Reload$/, '');
                let hasWorkers = workers.has(type) && workers.get(type).size;
                if (hasWorkers) {
                    // Kill existing workers
                    for (let worker of workers.get(type).values()) {
                        worker.terminate();
                    }
                } else {
                    // Spawn new worker if enabled
                    let serverEnabled = await settings.get(`${type}ServerEnabled`);
                    if (serverEnabled) {
                        await spawnWorker(type);
                    }
                }
            }
            break;

        // IMAP operations - forward to assigned worker
        case 'listMessages':
        case 'getRawMessage':
        case 'getText':
        case 'getMessage':
        case 'updateMessage':
        case 'updateMessages':
        case 'listMailboxes':
        case 'moveMessage':
        case 'moveMessages':
        case 'deleteMessage':
        case 'deleteMessages':
        case 'getQuota':
        case 'createMailbox':
        case 'renameMailbox':
        case 'deleteMailbox':
        case 'submitMessage':
        case 'queueMessage':
        case 'uploadMessage':
        case 'getAttachment':
        case 'listSignatures': {
            if (!assigned.has(message.account)) {
                throw NO_ACTIVE_HANDLER_RESP_ERR;
            }

            let assignedWorker = assigned.get(message.account);

            let transferList = [];
            // Handle transferable objects
            if (['getRawMessage', 'getAttachment'].includes(message.cmd) && message.port) {
                transferList.push(message.port);
            }

            if (['submitMessage', 'queueMessage'].includes(message.cmd) && typeof message.raw === 'object') {
                transferList.push(message.raw);
            }

            return await call(assignedWorker, message, transferList);
        }

        case 'subconnections': {
            // Get submission connections
            if (!assigned.has(message.account)) {
                return [];
            }

            let assignedWorker = assigned.get(message.account);
            return await call(assignedWorker, message, []);
        }

        case 'googlePubSub': {
            // Notify all webhook workers about PubSub app
            for (let worker of workers.get('webhooks')) {
                await call(worker, message);
            }
            return true;
        }

        case 'externalNotify': {
            // External notification (e.g., Google Push)
            for (let account of message.accounts) {
                if (!assigned.has(account)) {
                    continue;
                }

                let assignedWorker = assigned.get(account);
                try {
                    await call(assignedWorker, { cmd: 'externalNotify', account, historyId: message.historyId });
                } catch (err) {
                    logger.error({ msg: 'External notification failed', cmd: 'externalNotify', account, historyId: message.historyId, err });
                }
            }
            return true;
        }
    }

    return 999;
}

// Metrics collection results
let metricsResult = {};

/**
 * Collect IMAP connection metrics from all workers
 * @returns {Promise<void>}
 */
async function collectMetrics() {
    // Reset counters
    Object.keys(metricsResult || {}).forEach(key => {
        metricsResult[key] = 0;
    });

    // Collect from each IMAP worker
    if (workers.has('imap')) {
        let imapWorkers = workers.get('imap');
        logger.debug({ 
            msg: 'Starting IMAP metrics collection', 
            totalWorkers: imapWorkers.size,
            availableWorkers: availableIMAPWorkers.size
        });
        
        for (let imapWorker of imapWorkers) {
            if (!availableIMAPWorkers.has(imapWorker)) {
                // Worker not ready yet
                continue;
            }

            logger.debug({ 
                msg: 'Requesting connection count from IMAP worker', 
                workerThreadId: imapWorker.threadId 
            });

            try {
                let workerStats = await call(imapWorker, { 
                    cmd: 'countConnections'
                });
                
                logger.debug({ 
                    msg: 'IMAP worker connection count received successfully', 
                    workerThreadId: imapWorker.threadId,
                    connectionCounts: workerStats
                });
                
                Object.keys(workerStats || {}).forEach(status => {
                    if (!metricsResult[status]) {
                        metricsResult[status] = 0;
                    }
                    metricsResult[status] += Number(workerStats[status]) || 0;
                });
            } catch (err) {
                // Log which specific IMAP worker failed
                logger.error({ 
                    msg: 'Connection count failed', 
                    workerThreadId: imapWorker.threadId,
                    error: err.message,
                    code: err.code,
                    timeout: err.code === 'Timeout',
                    ttl: err.ttl
                });
            }
        }
    }

    // Add unassigned accounts to disconnected count
    metricsResult.disconnected = (Number(metricsResult.disconnected) || 0) + (unassigned ? unassigned.size : 0);

    // Update Prometheus metrics
    Object.keys(metricsResult).forEach(status => {
        metrics.imapConnections.set({ status }, metricsResult[status]);
    });

    // Log metrics collection summary
    if (workers.has('imap')) {
        let imapWorkers = workers.get('imap');
        let totalIMAPWorkers = imapWorkers.size;
        let availableIMAPWorkers = Array.from(imapWorkers).filter(w => availableIMAPWorkers.has(w)).length;
        
        logger.debug({ 
            msg: 'Metrics collection completed', 
            totalIMAPWorkers, 
            availableIMAPWorkers,
            metricsCollected: Object.keys(metricsResult).length,
            totalConnections: Object.values(metricsResult).reduce((sum, count) => sum + count, 0)
        });
    }
}

/**
 * Close all queue connections gracefully
 * @param {Function} cb - Callback when complete
 */
const closeQueues = cb => {
    let proms = [];
    if (queueEvents.notify) {
        proms.push(queueEvents.notify.close());
    }

    if (queueEvents.submit) {
        proms.push(queueEvents.submit.close());
    }

    if (queueEvents.documents) {
        proms.push(queueEvents.documents.close());
    }

    if (!proms.length) {
        return setImmediate(() => cb());
    }

    let returned;

    let closeTimeout = setTimeout(() => {
        clearTimeout(closeTimeout);
        if (returned) {
            return;
        }
        returned = true;
        cb();
    }, 2500);

    Promise.allSettled(proms).then(() => {
        clearTimeout(closeTimeout);
        if (returned) {
            return;
        }
        returned = true;
        cb();
    });
};

// Handle graceful shutdown
process.on('SIGTERM', () => {
    logger.info({ msg: 'Shutdown signal received', signal: 'SIGTERM', isClosing });
    if (isClosing) {
        return;
    }
    isClosing = true;
    closeQueues(() => {
        logger.flush(() => process.exit());
    });
});

process.on('SIGINT', () => {
    logger.info({ msg: 'Shutdown signal received', signal: 'SIGINT', isClosing });
    if (isClosing) {
        return;
    }
    isClosing = true;
    closeQueues(() => {
        logger.flush(() => process.exit());
    });
});

// START APPLICATION

/**
 * Main application startup
 * @returns {Promise<void>}
 */
const startApplication = async () => {
    // Generate unique run index
    runIndex = await redis.hincrby(`${REDIS_PREFIX}settings`, 'run', 1);

    // Process license file if provided
    if (config.licensePath) {
        try {
            let stat = await fs.stat(config.licensePath);
            if (!stat.isFile()) {
                throw new Error(`License file is not accessible`);
            }
            const licenseFile = await fs.readFile(config.licensePath, 'utf-8');
            let licenseData = await checkLicense(licenseFile);
            if (!licenseData) {
                throw new Error('Invalid license key');
            }
            logger.info({ msg: 'License loaded', license: licenseData, source: config.licensePath });

            await setLicense(licenseData, licenseFile);
        } catch (err) {
            logger.fatal({ msg: 'License verification failed', source: config.licensePath, err });
            return logger.flush(() => process.exit(13));
        }
    }

    // Process prepared license
    const preparedLicenseString = readEnvValue('EENGINE_PREPARED_LICENSE') || config.preparedLicense;
    if (preparedLicenseString) {
        try {
            let imported = await settings.importLicense(preparedLicenseString, checkLicense);
            if (imported) {
                logger.info({ msg: 'License imported', source: 'import' });
            }
        } catch (err) {
            logger.fatal({ msg: 'License import failed', source: 'import', err });
            return logger.flush(() => process.exit(13));
        }
    }

    // Load license from database
    let licenseFile = await redis.hget(`${REDIS_PREFIX}settings`, 'license');
    if (licenseFile) {
        try {
            let licenseData = await checkLicense(licenseFile);
            if (!licenseData) {
                throw new Error('Invalid license key');
            }
            licenseInfo.active = true;
            licenseInfo.details = licenseData;
            licenseInfo.type = 'EmailEngine License';
            if (!config.licensePath) {
                logger.info({ msg: 'License loaded', license: licenseData, source: 'db' });
            }
        } catch (err) {
            logger.fatal({ msg: 'Stored license verification failed', content: licenseFile, err });
        }
    }

    if (!licenseInfo.active) {
        logger.fatal({ msg: 'No active license. Running in limited mode.' });
    }

    // Check for updates
    processCheckUpgrade().catch(err => {
        logger.error({ msg: 'Update check failed', err });
    });

    // Apply prepared settings
    if (preparedSettings) {
        logger.debug({ msg: 'Applying configuration', settings: preparedSettings });

        for (let key of Object.keys(preparedSettings)) {
            await settings.set(key, preparedSettings[key]);
        }
    }

    // Initialize required settings
    let existingServiceId = await settings.get('serviceId');
    if (existingServiceId === null) {
        await settings.set('serviceId', crypto.randomBytes(16).toString('hex'));
    }

    // SMTP server settings
    let existingSmtpEnabled = await settings.get('smtpServerEnabled');
    if (existingSmtpEnabled === null) {
        await settings.set('smtpServerEnabled', !!SMTP_ENABLED);
    }

    let existingSmtpSecret = await settings.get('smtpServerPassword');
    if (existingSmtpSecret === null) {
        await settings.set('smtpServerPassword', SMTP_SECRET || null);
    }

    let existingSmtpAuthEnabled = await settings.get('smtpServerAuthEnabled');
    if (existingSmtpAuthEnabled === null && (existingSmtpSecret || existingSmtpSecret === null)) {
        await settings.set('smtpServerAuthEnabled', true);
    }

    let existingSmtpPort = await settings.get('smtpServerPort');
    if (existingSmtpPort === null) {
        await settings.set('smtpServerPort', SMTP_PORT);
    }

    let existingSmtpHost = await settings.get('smtpServerHost');
    if (existingSmtpHost === null) {
        await settings.set('smtpServerHost', SMTP_HOST);
    }

    let existingSmtpProxy = await settings.get('smtpServerProxy');
    if (existingSmtpProxy === null) {
        await settings.set('smtpServerProxy', SMTP_PROXY);
    }

    // IMAP proxy settings
    let existingImapProxyEnabled = await settings.get('imapProxyServerEnabled');
    if (existingImapProxyEnabled === null) {
        await settings.set('imapProxyServerEnabled', !!IMAP_PROXY_ENABLED);
    }

    let existingImapProxySecret = await settings.get('imapProxyServerPassword');
    if (existingImapProxySecret === null) {
        await settings.set('imapProxyServerPassword', IMAP_PROXY_SECRET || null);
    }

    let existingImapProxyPort = await settings.get('imapProxyServerPort');
    if (existingImapProxyPort === null) {
        await settings.set('imapProxyServerPort', IMAP_PROXY_PORT);
    }

    let existingImapProxyHost = await settings.get('imapProxyServerHost');
    if (existingImapProxyHost === null) {
        await settings.set('imapProxyServerHost', IMAP_PROXY_HOST);
    }

    let existingImapProxyProxy = await settings.get('imapProxyServerProxy');
    if (existingImapProxyProxy === null) {
        await settings.set('imapProxyServerProxy', IMAP_PROXY_PROXY);
    }

    // API proxy settings
    let existingEnableApiProxy = await settings.get('enableApiProxy');
    if (existingEnableApiProxy === null) {
        await settings.set('enableApiProxy', HAS_API_PROXY_SET ? API_PROXY : true);
    }

    // Service settings
    let existingServiceSecret = await settings.get('serviceSecret');
    if (existingServiceSecret === null) {
        await settings.set('serviceSecret', crypto.randomBytes(16).toString('hex'));
    }

    let existingQueueKeep = await settings.get('queueKeep');
    if (existingQueueKeep === null) {
        let QUEUE_KEEP = Math.max((readEnvValue('EENGINE_QUEUE_REMOVE_AFTER') && Number(readEnvValue('EENGINE_QUEUE_REMOVE_AFTER'))) || 0, 0);
        await settings.set('queueKeep', QUEUE_KEEP);
    }

    // Webhook settings
    let existingNotifyText = await settings.get('notifyText');
    if (existingNotifyText === null) {
        await settings.set('notifyText', true);
    }

    let existingNotifyTextSize = await settings.get('notifyTextSize');
    if (existingNotifyTextSize === null) {
        await settings.set('notifyTextSize', 2 * 1024 * 1024); // 2MB default
    }

    // Script settings
    let existingScriptEnv = await settings.get('scriptEnv');
    if (existingScriptEnv === null) {
        await settings.set('scriptEnv', {}); // empty object
    }

    // Import prepared token
    if (preparedToken) {
        try {
            let imported = await tokens.setRawData(preparedToken);
            if (imported) {
                logger.debug({ msg: 'Token imported', token: preparedToken.id });
            } else {
                logger.debug({ msg: 'Token already exists', token: preparedToken.id });
            }
        } catch (err) {
            logger.error({ msg: 'Token import failed', token: preparedToken.id });
        }
    }

    // Import prepared password
    if (preparedPassword) {
        try {
            let authData = await settings.get('authData');

            authData = authData || {};
            authData.user = authData.user || 'admin';
            authData.password = preparedPassword;
            authData.passwordVersion = Date.now();

            await settings.set('authData', authData);
            logger.debug({ msg: 'Password imported', hash: preparedPassword });
        } catch (err) {
            logger.error({ msg: 'Password import failed', hash: preparedPassword });
        }
    }

    // Renew encryption secret if needed
    await getSecret();

    // Ensure cookie password
    let cookiePassword = await settings.get('cookiePassword');
    if (!cookiePassword) {
        cookiePassword = crypto.randomBytes(32).toString('base64');
        await settings.set('cookiePassword', cookiePassword);
    }

    // -- START WORKER THREADS

    // Start API server first for health checks
    await spawnWorker('api');

    // Small delay to allow API to start
    await new Promise(r => setTimeout(r, 100));

    // Start IMAP workers
    let workerPromises = [];
    for (let i = 0; i < config.workers.imap; i++) {
        workerPromises.push(spawnWorker('imap'));
    }
    let threadIds = await Promise.all(workerPromises);
    logger.info({ msg: 'IMAP workers started', workers: config.workers.imap, threadIds });

    // Mark that initial workers are loaded BEFORE assignment
    // This prevents race conditions where late-ready workers trigger redundant assignments
    imapInitialWorkersLoaded = true;

    // Wait a brief moment to ensure all workers have sent their 'ready' messages
    await new Promise(r => setTimeout(r, 100));

    // Assign accounts to workers after all are ready
    try {
        await assignAccounts();
    } catch (err) {
        logger.error({ msg: 'Initial account assignment failed', n: 4, err });
    }

    // Start webhook workers
    for (let i = 0; i < config.workers.webhooks; i++) {
        await spawnWorker('webhooks');
    }

    // Start submission workers
    for (let i = 0; i < config.workers.submit; i++) {
        await spawnWorker('submit');
    }

    // Start document processing worker
    await spawnWorker('documents');

    // Start SMTP proxy if enabled
    if (await settings.get('smtpServerEnabled')) {
        await spawnWorker('smtp');
    }

    // Start IMAP proxy if enabled
    if (await settings.get('imapProxyServerEnabled')) {
        await spawnWorker('imapProxy');
    }
};

// Start the application
startApplication()
    .then(() => {
        // Start periodic metric collection
        setInterval(() => {
            collectMetrics().catch(err => logger.error({ msg: 'Metrics collection failed', err }));
        }, 1000).unref();

        // Schedule periodic checks
        licenseCheckTimer = setTimeout(checkActiveLicense, LICENSE_CHECK_TIMEOUT);
        licenseCheckTimer.unref();

        upgradeCheckTimer = setTimeout(checkUpgrade, UPGRADE_CHECK_TIMEOUT);
        upgradeCheckTimer.unref();

        redisPingTimer = setTimeout(checkRedisPing, REDIS_PING_TIMEOUT);
        redisPingTimer.unref();

        // Start worker health monitoring
        startHealthMonitoring();

        // Initialize queue event listeners
        queueEvents.notify = new QueueEvents('notify', Object.assign({}, queueConf));
        queueEvents.submit = new QueueEvents('submit', Object.assign({}, queueConf));
        queueEvents.documents = new QueueEvents('documents', Object.assign({}, queueConf));
    })
    .catch(err => {
        logger.fatal({ msg: 'Application startup failed', err });
        logger.flush(() => process.exit(1));
    });<|MERGE_RESOLUTION|>--- conflicted
+++ resolved
@@ -682,46 +682,6 @@
             });
             
             for (let worker of workerSet) {
-<<<<<<< HEAD
-                logger.debug({ 
-                    msg: 'Requesting resource usage from worker', 
-                    workerType: type, 
-                    workerThreadId: worker.threadId 
-                });
-                
-                let resourceUsage;
-                try {
-                    // Request resource usage from worker with reasonable timeout
-                    resourceUsage = await call(worker, { 
-                        cmd: 'resource-usage'
-                    });
-                    
-                    logger.debug({ 
-                        msg: 'Worker resource usage received successfully', 
-                        workerType: type, 
-                        workerThreadId: worker.threadId 
-                    });
-                } catch (err) {
-                    // Log which specific worker failed
-                    logger.error({ 
-                        msg: 'Worker resource usage failed', 
-                        workerType: type, 
-                        workerThreadId: worker.threadId,
-                        error: err.message,
-                        code: err.code,
-                        timeout: err.code === 'Timeout'
-                    });
-                    
-                    resourceUsage = {
-                        resourceUsageError: {
-                            error: err.message,
-                            code: err.code,
-                            workerType: type,
-                            workerThreadId: worker.threadId
-                        }
-                    };
-                }
-=======
                 // Store metadata for later processing
                 workerMetadata.push({ type, worker });
 
@@ -737,7 +697,6 @@
                         unresponsive: err.code === 'Timeout'
                     }
                 }));
->>>>>>> 86eead81
 
                 workerPromises.push(workerPromise);
             }
@@ -1179,8 +1138,36 @@
                         }
 
                         assignAccounts().catch(err => logger.error({ msg: 'Unable to reassign accounts', n: 1, err }));
+
+                        // Don't reassign immediately - wait for the worker to restart
+                        reassignmentPending = true;
+
+                        // Clear any existing timer
+                        if (reassignmentTimer) {
+                            clearTimeout(reassignmentTimer);
+                        }
+
+                        // Set a failsafe timer - if worker doesn't restart in 10 seconds, reassign anyway
+                        reassignmentTimer = setTimeout(() => {
+                            if (reassignmentPending && unassigned && unassigned.size > 0) {
+                                logger.warn({
+                                    msg: 'Failsafe reassignment triggered - worker restart timeout',
+                                    unassignedAccounts: unassigned.size,
+                                    currentWorkers: availableIMAPWorkers.size,
+                                    expectedWorkers: config.workers.imap
+                                });
+                                reassignmentPending = false;
+                                assignAccounts().catch(err => logger.error({ msg: 'Unable to reassign accounts (failsafe)', err }));
+                            }
+                        }, 10000); // 10 second timeout
+
+                        logger.info({
+                            msg: 'Worker crashed, waiting for restart before reassignment',
+                            accounts: accountList.size,
+                            expectedWorkers: config.workers.imap,
+                            currentWorkers: availableIMAPWorkers.size
+                        });
                     }
-<<<<<<< HEAD
                     break;
                     
                 case 'api':
@@ -1197,38 +1184,6 @@
                         accountsAffected: 0
                     });
                     break;
-=======
-
-                    // Don't reassign immediately - wait for the worker to restart
-                    reassignmentPending = true;
-
-                    // Clear any existing timer
-                    if (reassignmentTimer) {
-                        clearTimeout(reassignmentTimer);
-                    }
-
-                    // Set a failsafe timer - if worker doesn't restart in 10 seconds, reassign anyway
-                    reassignmentTimer = setTimeout(() => {
-                        if (reassignmentPending && unassigned && unassigned.size > 0) {
-                            logger.warn({
-                                msg: 'Failsafe reassignment triggered - worker restart timeout',
-                                unassignedAccounts: unassigned.size,
-                                currentWorkers: availableIMAPWorkers.size,
-                                expectedWorkers: config.workers.imap
-                            });
-                            reassignmentPending = false;
-                            assignAccounts().catch(err => logger.error({ msg: 'Unable to reassign accounts (failsafe)', err }));
-                        }
-                    }, 10000); // 10 second timeout
-
-                    logger.info({
-                        msg: 'Worker crashed, waiting for restart before reassignment',
-                        accounts: accountList.size,
-                        expectedWorkers: config.workers.imap,
-                        currentWorkers: availableIMAPWorkers.size
-                    });
-                }
->>>>>>> 86eead81
             }
 
             if (isClosing) {
@@ -1577,7 +1532,6 @@
 
                         resolve(worker.threadId);
 
-<<<<<<< HEAD
                         // Log worker ready with production monitor
                         productionMonitor.logWorkerLifecycle('ready', {
                             workerType: 'imap',
@@ -1585,10 +1539,6 @@
                             isOnline
                         });
 
-                        if (imapInitialWorkersLoaded) {
-                            // Assign accounts if all workers are loaded
-                            assignAccounts().catch(err => logger.error({ msg: 'Unable to assign accounts', n: 2, err }));
-=======
                         if (imapInitialWorkersLoaded && reassignmentPending) {
                             // Check if we now have the expected number of workers
                             // This handles the case where a worker crashed and restarted
@@ -1617,7 +1567,9 @@
                                     unassignedAccounts: unassigned.size
                                 });
                             }
->>>>>>> 86eead81
+                        } else if (imapInitialWorkersLoaded) {
+                            // Assign accounts if all workers are loaded (initial case)
+                            assignAccounts().catch(err => logger.error({ msg: 'Unable to assign accounts', n: 2, err }));
                         }
                     }
                     break;
@@ -1646,84 +1598,9 @@
 
                         resolve(worker.threadId);
                         
-                        // Log API worker ready with production monitor
+                        // Log worker ready with production monitor
                         productionMonitor.logWorkerLifecycle('ready', {
-                            workerType: 'api',
-                            threadId: worker.threadId,
-                            isOnline
-                        });
-                    }
-                    break;
-                    
-                case 'webhooks':
-                    if (message.cmd === 'ready') {
-                        // Webhook worker is ready
-                        isOnline = true;
-                        resolve(worker.threadId);
-                        
-                        // Log webhook worker ready with production monitor
-                        productionMonitor.logWorkerLifecycle('ready', {
-                            workerType: 'webhooks',
-                            threadId: worker.threadId,
-                            isOnline
-                        });
-                    }
-                    break;
-                    
-                case 'submit':
-                    if (message.cmd === 'ready') {
-                        // Submit worker is ready
-                        isOnline = true;
-                        resolve(worker.threadId);
-                        
-                        // Log submit worker ready with production monitor
-                        productionMonitor.logWorkerLifecycle('ready', {
-                            workerType: 'submit',
-                            threadId: worker.threadId,
-                            isOnline
-                        });
-                    }
-                    break;
-                    
-                case 'documents':
-                    if (message.cmd === 'ready') {
-                        // Documents worker is ready
-                        isOnline = true;
-                        resolve(worker.threadId);
-                        
-                        // Log documents worker ready with production monitor
-                        productionMonitor.logWorkerLifecycle('ready', {
-                            workerType: 'documents',
-                            threadId: worker.threadId,
-                            isOnline
-                        });
-                    }
-                    break;
-                    
-                case 'imapProxy':
-                    if (message.cmd === 'ready') {
-                        // IMAP proxy worker is ready
-                        isOnline = true;
-                        resolve(worker.threadId);
-                        
-                        // Log IMAP proxy worker ready with production monitor
-                        productionMonitor.logWorkerLifecycle('ready', {
-                            workerType: 'imapProxy',
-                            threadId: worker.threadId,
-                            isOnline
-                        });
-                    }
-                    break;
-                    
-                case 'smtp':
-                    if (message.cmd === 'ready') {
-                        // SMTP worker is ready
-                        isOnline = true;
-                        resolve(worker.threadId);
-                        
-                        // Log SMTP worker ready with production monitor
-                        productionMonitor.logWorkerLifecycle('ready', {
-                            workerType: 'smtp',
+                            workerType: type,
                             threadId: worker.threadId,
                             isOnline
                         });
@@ -1853,14 +1730,13 @@
             setupDelay: CONNECTION_SETUP_DELAY
         });
 
-<<<<<<< HEAD
         // Log account assignment start with production monitor
         productionMonitor.logAccountAssignment('start', {
             unassigned: unassigned.size,
             workersAvailable: availableIMAPWorkers.size,
             setupDelay: CONNECTION_SETUP_DELAY
         });
-=======
+
         // Create a sorted list of workers by current load (number of assigned accounts)
         let workerLoadMap = new Map();
         for (let worker of availableIMAPWorkers) {
@@ -1876,7 +1752,6 @@
         // Calculate target accounts per worker for even distribution
         let totalAccounts = assigned.size + unassigned.size;
         let targetPerWorker = Math.ceil(totalAccounts / availableIMAPWorkers.size);
->>>>>>> 86eead81
 
         // Assign each unassigned account
         for (let account of unassigned) {
@@ -3029,12 +2904,12 @@
     if (workers.has('imap')) {
         let imapWorkers = workers.get('imap');
         let totalIMAPWorkers = imapWorkers.size;
-        let availableIMAPWorkers = Array.from(imapWorkers).filter(w => availableIMAPWorkers.has(w)).length;
+        let availableIMAPWorkersCount = Array.from(imapWorkers).filter(w => availableIMAPWorkers.has(w)).length;
         
         logger.debug({ 
             msg: 'Metrics collection completed', 
             totalIMAPWorkers, 
-            availableIMAPWorkers,
+            availableIMAPWorkers: availableIMAPWorkersCount,
             metricsCollected: Object.keys(metricsResult).length,
             totalConnections: Object.values(metricsResult).reduce((sum, count) => sum + count, 0)
         });
