--- conflicted
+++ resolved
@@ -503,22 +503,7 @@
         assert.strictEqual(responseSearchTarget.body.messages[0].messageId, '<test2@example.com>');
     });
 
-<<<<<<< HEAD
-    // Check if Gmail API credentials are configured
-    const hasGmailConfig = process.env.GMAIL_API_PROJECT_ID && 
-                          process.env.GMAIL_API_CLIENT_SECRET && 
-                          process.env.GMAIL_API_SERVICE_KEY &&
-                          process.env.GMAIL_API_ACCOUNT_EMAIL_1 &&
-                          process.env.GMAIL_API_ACCOUNT_REFRESH_1;
-
-    await t.test('Create Gmail API OAuth2 service project', async (t) => {
-        if (!hasGmailConfig) {
-            t.skip('Gmail API credentials not configured');
-            return;
-        }
-=======
     await t.test('Create Gmail API OAuth2 service project', { timeout: 30000 }, async () => {
->>>>>>> 86eead81
         let gmailServiceData = {
             name: 'Gmail API Pub/Sub',
             provider: 'gmailService',
@@ -535,15 +520,7 @@
         assert.ok(oauth2PubsubId);
     });
 
-<<<<<<< HEAD
-    await t.test('Create Gmail API OAuth2 client project', async (t) => {
-        if (!hasGmailConfig) {
-            t.skip('Gmail API credentials not configured');
-            return;
-        }
-=======
     await t.test('Create Gmail API OAuth2 client project', { timeout: 30000 }, async () => {
->>>>>>> 86eead81
         let gmailClientData = {
             name: 'Gmail API Client',
             provider: 'gmail',
@@ -561,15 +538,7 @@
         assert.ok(oauth2AppId);
     });
 
-<<<<<<< HEAD
-    await t.test('Register Gmail account 1', async (t) => {
-        if (!hasGmailConfig) {
-            t.skip('Gmail API credentials not configured');
-            return;
-        }
-=======
     await t.test('Register Gmail account 1', { timeout: 30000 }, async () => {
->>>>>>> 86eead81
         const response = await server
             .post(`/v1/account`)
             .send({
@@ -589,15 +558,7 @@
         assert.strictEqual(response.body.state, 'new');
     });
 
-<<<<<<< HEAD
-    await t.test('Register Gmail account 2', async (t) => {
-        if (!hasGmailConfig) {
-            t.skip('Gmail API credentials not configured');
-            return;
-        }
-=======
     await t.test('Register Gmail account 2', { timeout: 30000 }, async () => {
->>>>>>> 86eead81
         const response = await server
             .post(`/v1/account`)
             .send({
@@ -617,15 +578,7 @@
         assert.strictEqual(response.body.state, 'new');
     });
 
-<<<<<<< HEAD
-    await t.test('wait until Gmail accounts are available', async (t) => {
-        if (!hasGmailConfig) {
-            t.skip('Gmail API credentials not configured');
-            return;
-        }
-=======
     await t.test('wait until Gmail accounts are available', { timeout: 120000 }, async () => {
->>>>>>> 86eead81
         for (let account of [gmailAccountId1, gmailAccountId2]) {
             // wait until connected with longer timeout for Gmail
             await waitForCondition(
@@ -651,43 +604,19 @@
         }
     });
 
-<<<<<<< HEAD
-    await t.test('list mailboxes for Gmail account 1', async (t) => {
-        if (!hasGmailConfig) {
-            t.skip('Gmail API credentials not configured');
-            return;
-        }
-=======
     await t.test('list mailboxes for Gmail account 1', { timeout: 30000 }, async () => {
->>>>>>> 86eead81
         const response = await server.get(`/v1/account/${gmailAccountId1}/mailboxes`).expect(200);
 
         assert.ok(response.body.mailboxes.some(mb => mb.specialUse === '\\Inbox'));
     });
 
-<<<<<<< HEAD
-    await t.test('list inbox messages for Gmail account 1 (greeting emails)', async (t) => {
-        if (!hasGmailConfig) {
-            t.skip('Gmail API credentials not configured');
-            return;
-        }
-=======
     await t.test('list inbox messages for Gmail account 1 (greeting emails)', { timeout: 30000 }, async () => {
->>>>>>> 86eead81
         const response = await server.get(`/v1/account/${gmailAccountId1}/messages?path=INBOX`).expect(200);
 
         assert.ok(response.body.total > 0);
     });
 
-<<<<<<< HEAD
-    await t.test('submit by API', async (t) => {
-        if (!hasGmailConfig) {
-            t.skip('Gmail API credentials not configured');
-            return;
-        }
-=======
     await t.test('submit by API', { timeout: 120000 }, async () => {
->>>>>>> 86eead81
         let messageId = `<test-${Date.now()}@example.com>`;
 
         const response = await server
@@ -736,15 +665,7 @@
         assert.ok(gmailReceivedEmailId);
     });
 
-<<<<<<< HEAD
-    await t.test('reply by reference by API', async (t) => {
-        if (!hasGmailConfig) {
-            t.skip('Gmail API credentials not configured');
-            return;
-        }
-=======
     await t.test('reply by reference by API', { timeout: 120000 }, async () => {
->>>>>>> 86eead81
         let messageId = `<test-${Date.now()}@example.com>`;
 
         const response = await server
